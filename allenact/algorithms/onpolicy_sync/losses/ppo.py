--- conflicted
+++ resolved
@@ -55,10 +55,7 @@
 
         actions = cast(torch.LongTensor, batch["actions"])
         values = actor_critic_output.values
-<<<<<<< HEAD
-=======
 
->>>>>>> 6c57adf1
         action_log_probs = actor_critic_output.distributions.log_prob(actions)
         dist_entropy: torch.FloatTensor = getattr(
             actor_critic_output.distributions, self.entropy_method_name
