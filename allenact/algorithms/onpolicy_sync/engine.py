"""Defines the reinforcement learning `OnPolicyRLEngine`."""
import datetime
import itertools
import logging
import os
import queue
import random
import time
import traceback
from collections import defaultdict
from multiprocessing.context import BaseContext
from typing import (
    Optional,
    Any,
    Dict,
    Union,
    List,
    Sequence,
    cast,
    Iterator,
    Callable,
)
from functools import partial

import torch
import torch.distributed as dist  # type: ignore
import torch.distributions  # type: ignore
import torch.multiprocessing as mp  # type: ignore
import torch.nn as nn
import torch.optim as optim

from allenact.utils.model_utils import md5_hash_of_state_dict

try:
    # noinspection PyProtectedMember
    from torch.optim.lr_scheduler import _LRScheduler
except (ImportError, ModuleNotFoundError):
    raise ImportError("`_LRScheduler` was not found in `torch.optim.lr_scheduler`")

from allenact.algorithms.onpolicy_sync.losses.abstract_loss import (
    AbstractActorCriticLoss,
)
from allenact.algorithms.onpolicy_sync.policy import ActorCriticModel
from allenact.algorithms.onpolicy_sync.storage import RolloutStorage
from allenact.algorithms.onpolicy_sync.vector_sampled_tasks import (
    VectorSampledTasks,
    COMPLETE_TASK_METRICS_KEY,
    SingleProcessVectorSampledTasks,
)
from allenact.base_abstractions.experiment_config import ExperimentConfig, MachineParams
from allenact.base_abstractions.misc import RLStepResult
from allenact.base_abstractions.distributions import TeacherForcingDistr
from allenact.utils import spaces_utils as su
from allenact.utils.experiment_utils import (
    set_seed,
    TrainingPipeline,
    LoggingPackage,
    Builder,
    PipelineStage,
    set_deterministic_cudnn,
    ScalarMeanTracker,
)
from allenact.utils.system import get_logger
from allenact.utils.tensor_utils import (
    batch_observations,
    to_device_recursively,
    detach_recursively,
)
from allenact.utils.viz_utils import VizSuite

TRAIN_MODE_STR = "train"
VALID_MODE_STR = "valid"
TEST_MODE_STR = "test"


class OnPolicyRLEngine(object):
    """The reinforcement learning primary controller.

    This `OnPolicyRLEngine` class handles all training, validation, and
    testing as well as logging and checkpointing. You are not expected
    to instantiate this class yourself, instead you should define an
    experiment which will then be used to instantiate an
    `OnPolicyRLEngine` and perform any desired tasks.
    """

    def __init__(
        self,
        experiment_name: str,
        config: ExperimentConfig,
        results_queue: mp.Queue,  # to output aggregated results
        checkpoints_queue: Optional[
            mp.Queue
        ],  # to write/read (trainer/evaluator) ready checkpoints
        checkpoints_dir: str,
        mode: str = "train",
        seed: Optional[int] = None,
        deterministic_cudnn: bool = False,
        mp_ctx: Optional[BaseContext] = None,
        worker_id: int = 0,
        num_workers: int = 1,
        device: Union[str, torch.device, int] = "cpu",
        distributed_port: int = 0,
        deterministic_agents: bool = False,
        max_sampler_processes_per_worker: Optional[int] = None,
        initial_model_state_dict: Optional[Union[Dict[str, Any], int]] = None,
        **kwargs,
    ):
        """Initializer.

        # Parameters

        config : The ExperimentConfig defining the experiment to run.
        output_dir : Root directory at which checkpoints and logs should be saved.
        seed : Seed used to encourage deterministic behavior (it is difficult to ensure
            completely deterministic behavior due to CUDA issues and nondeterminism
            in environments).
        mode : "train", "valid", or "test".
        deterministic_cudnn : Whether or not to use deterministic cudnn. If `True` this may lower
            training performance this is necessary (but not sufficient) if you desire
            deterministic behavior.
        extra_tag : An additional label to add to the experiment when saving tensorboard logs.
        """
        self.config = config
        self.results_queue = results_queue
        self.checkpoints_queue = checkpoints_queue
        self.mp_ctx = mp_ctx
        self.checkpoints_dir = checkpoints_dir
        self.worker_id = worker_id
        self.num_workers = num_workers
        self.device = torch.device("cpu") if device == -1 else torch.device(device)  # type: ignore
        self.distributed_port = distributed_port

        self.mode = mode.lower().strip()
        assert self.mode in [
            TRAIN_MODE_STR,
            VALID_MODE_STR,
            TEST_MODE_STR,
        ], 'Only "train", "valid", "test" modes supported'

        self.deterministic_cudnn = deterministic_cudnn
        if self.deterministic_cudnn:
            set_deterministic_cudnn()

        self.seed = seed
        set_seed(self.seed)

        self.experiment_name = experiment_name

        assert (
            max_sampler_processes_per_worker is None
            or max_sampler_processes_per_worker >= 1
        ), "`max_sampler_processes_per_worker` must be either `None` or a positive integer."
        self.max_sampler_processes_per_worker = max_sampler_processes_per_worker

        machine_params = config.machine_params(self.mode)
        self.machine_params: MachineParams
        if isinstance(machine_params, MachineParams):
            self.machine_params = machine_params
        else:
            self.machine_params = MachineParams(**machine_params)

        self.num_samplers_per_worker = self.machine_params.nprocesses
        self.num_samplers = self.num_samplers_per_worker[self.worker_id]

        self._vector_tasks: Optional[
            Union[VectorSampledTasks, SingleProcessVectorSampledTasks]
        ] = None

        self.sensor_preprocessor_graph = None
        self.actor_critic: Optional[ActorCriticModel] = None
        if self.num_samplers > 0:
            create_model_kwargs = {}
            if self.machine_params.sensor_preprocessor_graph is not None:
                self.sensor_preprocessor_graph = (
                    self.machine_params.sensor_preprocessor_graph.to(self.device)
                )
                create_model_kwargs[
                    "sensor_preprocessor_graph"
                ] = self.sensor_preprocessor_graph

            set_seed(self.seed)
            self.actor_critic = cast(
                ActorCriticModel,
                self.config.create_model(**create_model_kwargs),
            ).to(self.device)

        if initial_model_state_dict is not None:
            if isinstance(initial_model_state_dict, int):
                assert (
                    md5_hash_of_state_dict(self.actor_critic.state_dict())
                    == initial_model_state_dict
                ), (
                    f"Could not reproduce the correct model state dict on worker {self.worker_id} despite seeding."
                    f" Please ensure that your model's initialization is reproducable when `set_seed(...)`"
                    f"] has been called with a fixed seed before initialization."
                )
            else:
                self.actor_critic.load_state_dict(state_dict=initial_model_state_dict)
        else:
            assert mode != TRAIN_MODE_STR or self.num_workers == 1, (
                "When training with multiple workers you must pass a,"
                " non-`None` value for the `initial_model_state_dict` argument."
            )

        if get_logger().level == logging.DEBUG:
            model_hash = md5_hash_of_state_dict(self.actor_critic.state_dict())
            get_logger().debug(
                f"WORKER ({self.mode}): {self.worker_id}, model weights hash: {model_hash}"
            )

        self.is_distributed = False
        self.store: Optional[torch.distributed.TCPStore] = None  # type:ignore
        if self.num_workers > 1:
            self.store = torch.distributed.TCPStore(  # type:ignore
                "127.0.0.1",
                self.distributed_port,
                self.num_workers,
                self.worker_id == 0,
            )
            cpu_device = self.device == torch.device("cpu")  # type:ignore

            dist.init_process_group(  # type:ignore
                backend="gloo" if cpu_device or self.mode == TEST_MODE_STR else "nccl",
                store=self.store,
                rank=self.worker_id,
                world_size=self.num_workers,
                # During testing we sometimes found that default timeout was too short
                # resulting in the run terminating surprisingly, we increase it here.
                timeout=datetime.timedelta(minutes=3000)
                if self.mode == TEST_MODE_STR
                else dist.default_pg_timeout,
            )
            self.is_distributed = True

        self.deterministic_agents = deterministic_agents

<<<<<<< HEAD
        self._is_closing: bool = False  # Useful for letting the RL runner know if this is closing
=======
        self._is_closing: bool = (
            False  # Useful for letting the RL runner know if this is closing
        )
>>>>>>> 0978361d
        self._is_closed: bool = False

        self.training_pipeline: Optional[TrainingPipeline] = None

        # Keeping track of metrics during training/inference
        self.single_process_metrics: List = []

    @property
    def vector_tasks(
        self,
    ) -> Union[VectorSampledTasks, SingleProcessVectorSampledTasks]:
        if self._vector_tasks is None and self.num_samplers > 0:
            if self.is_distributed:
                total_processes = sum(
                    self.num_samplers_per_worker
                )  # TODO this will break the fixed seed for multi-device test
            else:
                total_processes = self.num_samplers

            seeds = self.worker_seeds(
                total_processes,
                initial_seed=self.seed,  # do not update the RNG state (creation might happen after seed resetting)
            )

            # TODO: The `self.max_sampler_processes_per_worker == 1` case below would be
            #   great to have but it does not play nicely with us wanting to kill things
            #   using SIGTERM/SIGINT signals. Would be nice to figure out a solution to
            #   this at some point.
            # if self.max_sampler_processes_per_worker == 1:
            #     # No need to instantiate a new task sampler processes if we're
            #     # restricted to one sampler process for this worker.
            #     self._vector_tasks = SingleProcessVectorSampledTasks(
            #         make_sampler_fn=self.config.make_sampler_fn,
            #         sampler_fn_args_list=self.get_sampler_fn_args(seeds),
            #     )
            # else:
            self._vector_tasks = VectorSampledTasks(
                make_sampler_fn=self.config.make_sampler_fn,
                sampler_fn_args=self.get_sampler_fn_args(seeds),
                multiprocessing_start_method="forkserver"
                if self.mp_ctx is None
                else None,
                mp_ctx=self.mp_ctx,
                max_processes=self.max_sampler_processes_per_worker,
            )
        return self._vector_tasks

    @staticmethod
    def worker_seeds(nprocesses: int, initial_seed: Optional[int]) -> List[int]:
        """Create a collection of seeds for workers without modifying the RNG
        state."""
        rstate = None  # type:ignore
        if initial_seed is not None:
            rstate = random.getstate()
            random.seed(initial_seed)
        seeds = [random.randint(0, (2 ** 31) - 1) for _ in range(nprocesses)]
        if initial_seed is not None:
            random.setstate(rstate)
        return seeds

    def get_sampler_fn_args(self, seeds: Optional[List[int]] = None):
        sampler_devices = self.machine_params.sampler_devices

        if self.mode == TRAIN_MODE_STR:
            fn = self.config.train_task_sampler_args
        elif self.mode == VALID_MODE_STR:
            fn = self.config.valid_task_sampler_args
        elif self.mode == TEST_MODE_STR:
            fn = self.config.test_task_sampler_args
        else:
            raise NotImplementedError(
                "self.mode must be one of `train`, `valid` or `test`."
            )

        if self.is_distributed:
            total_processes = sum(self.num_samplers_per_worker)
            process_offset = sum(self.num_samplers_per_worker[: self.worker_id])
        else:
            total_processes = self.num_samplers
            process_offset = 0

        sampler_devices_as_ints: Optional[List[int]] = None
        if (
            self.is_distributed or self.mode == TEST_MODE_STR
        ) and self.device.index is not None:
            sampler_devices_as_ints = [self.device.index]
        elif sampler_devices is not None:
            sampler_devices_as_ints = [
                -1 if sd.index is None else sd.index for sd in sampler_devices
            ]

        return [
            fn(
                process_ind=process_offset + it,
                total_processes=total_processes,
                devices=sampler_devices_as_ints,
                seeds=seeds,
            )
            for it in range(self.num_samplers)
        ]

    def checkpoint_load(
        self, ckpt: Union[str, Dict[str, Any]]
    ) -> Dict[str, Union[Dict[str, Any], torch.Tensor, float, int, str, List]]:
        if isinstance(ckpt, str):
            get_logger().info(
                "{} worker {} loading checkpoint from {}".format(
                    self.mode, self.worker_id, ckpt
                )
            )
            # Map location CPU is almost always better than mapping to a CUDA device.
            ckpt = torch.load(os.path.abspath(ckpt), map_location="cpu")

        ckpt = cast(
            Dict[str, Union[Dict[str, Any], torch.Tensor, float, int, str, List]],
            ckpt,
        )

        self.actor_critic.load_state_dict(ckpt["model_state_dict"])  # type:ignore

        return ckpt

    # aggregates task metrics currently in queue
    def aggregate_task_metrics(
        self,
        logging_pkg: LoggingPackage,
        num_tasks: int = -1,
    ) -> LoggingPackage:
        if num_tasks > 0:
            if len(self.single_process_metrics) != num_tasks:
                error_msg = (
                    "shorter"
                    if len(self.single_process_metrics) < num_tasks
                    else "longer"
                )
                get_logger().error(
                    f"Metrics out is {error_msg} than expected number of tasks."
                    " This should only happen if a positive number of `num_tasks` were"
                    " set during testing but the queue did not contain this number of entries."
                    " Please file an issue at https://github.com/allenai/allenact/issues."
                )

        num_empty_tasks_dequeued = 0

        for metrics_dict in self.single_process_metrics:
            num_empty_tasks_dequeued += not logging_pkg.add_metrics_dict(
                single_task_metrics_dict=metrics_dict
            )

        self.single_process_metrics = []

        if num_empty_tasks_dequeued != 0:
            get_logger().warning(
                "Discarded {} empty task metrics".format(num_empty_tasks_dequeued)
            )

        return logging_pkg

    def _preprocess_observations(self, batched_observations):
        if self.sensor_preprocessor_graph is None:
            return batched_observations
        return self.sensor_preprocessor_graph.get_observations(batched_observations)

    def remove_paused(self, observations):
        paused, keep, running = [], [], []
        for it, obs in enumerate(observations):
            if obs is None:
                paused.append(it)
            else:
                keep.append(it)
                running.append(obs)

        for p in reversed(paused):
            self.vector_tasks.pause_at(p)

        # Group samplers along new dim:
        batch = batch_observations(running, device=self.device)

        return len(paused), keep, batch

    def initialize_rollouts(self, rollouts, visualizer: Optional[VizSuite] = None):
        observations = self.vector_tasks.get_observations()

        npaused, keep, batch = self.remove_paused(observations)
        if npaused > 0:
            rollouts.sampler_select(keep)
        rollouts.to(self.device)
        rollouts.insert_observations(
            self._preprocess_observations(batch) if len(keep) > 0 else batch
        )
        if visualizer is not None and len(keep) > 0:
            visualizer.collect(vector_task=self.vector_tasks, alive=keep)
        return npaused

    @property
    def num_active_samplers(self):
        return self.vector_tasks.num_unpaused_tasks

    def act(self, rollouts: RolloutStorage, dist_wrapper_class: Optional[type] = None):
        with torch.no_grad():
            step_observation = rollouts.pick_observation_step(rollouts.step)
            memory = rollouts.pick_memory_step(rollouts.step)
            prev_actions = rollouts.pick_prev_actions_step(rollouts.step)
            actor_critic_output, memory = self.actor_critic(
                step_observation,
                memory,
                prev_actions,
                rollouts.masks[rollouts.step : rollouts.step + 1],
            )

            distr = actor_critic_output.distributions
            if dist_wrapper_class is not None:
                distr = dist_wrapper_class(distr=distr, obs=step_observation)

            actions = distr.sample() if not self.deterministic_agents else distr.mode()

        return actions, actor_critic_output, memory, step_observation

    @staticmethod
    def _active_memory(memory, keep):
        return memory.sampler_select(keep) if memory is not None else memory

    def probe(self, dones: List[bool], npaused, period=100000):
        """Debugging util. When called from self.collect_rollout_step(...),
        calls render for the 0-th task sampler of the 0-th distributed worker
        for the first beginning episode spaced at least period steps from the
        beginning of the previous one.

        For valid, train, it currently renders all episodes for the 0-th task sampler of the
        0-th distributed worker. If this is not wanted, it must be hard-coded for now below.

        :param dones: dones list from self.collect_rollout_step(...)
        :param npaused: number of newly paused tasks returned by self.removed_paused(...)
        :param period: minimal spacing in sampled steps between the beginning of episodes to be shown.
        """
        sampler_id = 0
        done = dones[sampler_id]
        if self.mode != TRAIN_MODE_STR:
            setattr(
                self, "_probe_npaused", getattr(self, "_probe_npaused", 0) + npaused
            )
            if self._probe_npaused == self.num_samplers:  # type:ignore
                del self._probe_npaused  # type:ignore
                return
            period = 0
        if self.worker_id == 0:
            if done:
                if period > 0 and (
                    getattr(self, "_probe_steps", None) is None
                    or (
                        self._probe_steps < 0  # type:ignore
                        and (
                            self.training_pipeline.total_steps
                            + self._probe_steps  # type:ignore
                        )
                        >= period
                    )
                ):
                    self._probe_steps = self.training_pipeline.total_steps
            if period == 0 or (
                getattr(self, "_probe_steps", None) is not None
                and self._probe_steps >= 0
                and ((self.training_pipeline.total_steps - self._probe_steps) < period)
            ):
                if (
                    period == 0
                    or not done
                    or self._probe_steps == self.training_pipeline.total_steps
                ):
                    self.vector_tasks.call_at(sampler_id, "render", ["human"])
                else:
                    self._probe_steps = -self._probe_steps

    def collect_rollout_step(
        self, rollouts: RolloutStorage, visualizer=None, dist_wrapper_class=None
    ) -> int:
        actions, actor_critic_output, memory, _ = self.act(
            rollouts=rollouts, dist_wrapper_class=dist_wrapper_class
        )

        # Flatten actions
        flat_actions = su.flatten(self.actor_critic.action_space, actions)

        assert len(flat_actions.shape) == 3, (
            "Distribution samples must include step and task sampler dimensions [step, sampler, ...]. The simplest way"
            "to accomplish this is to pass param tensors (like `logits` in a `CategoricalDistr`) with these dimensions"
            "to the Distribution."
        )

        # Convert flattened actions into list of actions and send them
        outputs: List[RLStepResult] = self.vector_tasks.step(
            su.action_list(self.actor_critic.action_space, flat_actions)
        )

        # Save after task completion metrics
        for step_result in outputs:
            if (
                step_result.info is not None
                and COMPLETE_TASK_METRICS_KEY in step_result.info
            ):
                self.single_process_metrics.append(
                    step_result.info[COMPLETE_TASK_METRICS_KEY]
                )
                del step_result.info[COMPLETE_TASK_METRICS_KEY]

        rewards: Union[List, torch.Tensor]
        observations, rewards, dones, infos = [list(x) for x in zip(*outputs)]

        rewards = torch.tensor(
            rewards,
            dtype=torch.float,
            device=self.device,  # type:ignore
        )

        # We want rewards to have dimensions [sampler, reward]
        if len(rewards.shape) == 1:
            # Rewards are of shape [sampler,]
            rewards = rewards.unsqueeze(-1)
        elif len(rewards.shape) > 1:
            raise NotImplementedError()

        # If done then clean the history of observations.
        masks = (
            1.0
            - torch.tensor(
                dones,
                dtype=torch.float32,
                device=self.device,  # type:ignore
            )
        ).view(
            -1, 1
        )  # [sampler, 1]

        npaused, keep, batch = self.remove_paused(observations)

        # TODO self.probe(...) can be useful for debugging (we might want to control it from main?)
        # self.probe(dones, npaused)

        if npaused > 0:
            rollouts.sampler_select(keep)

        rollouts.insert(
            observations=self._preprocess_observations(batch)
            if len(keep) > 0
            else batch,
            memory=self._active_memory(memory, keep),
            actions=flat_actions[0, keep],
            action_log_probs=actor_critic_output.distributions.log_prob(actions)[
                0, keep
            ],
            value_preds=actor_critic_output.values[0, keep],
            rewards=rewards[keep],
            masks=masks[keep],
        )

        # TODO we always miss tensors for the last action in the last episode of each worker
        if visualizer is not None:
            if len(keep) > 0:
                visualizer.collect(
                    rollout=rollouts,
                    vector_task=self.vector_tasks,
                    alive=keep,
                    actor_critic=actor_critic_output,
                )
            else:
                visualizer.collect(actor_critic=actor_critic_output)

        return npaused

    def close(self, verbose=True):
        self._is_closing = True

        if "_is_closed" in self.__dict__ and self._is_closed:
            return

        def logif(s: Union[str, Exception]):
            if verbose:
                if isinstance(s, str):
                    get_logger().info(s)
                elif isinstance(s, Exception):
                    get_logger().error(traceback.format_exc())
                else:
                    raise NotImplementedError()

        if "_vector_tasks" in self.__dict__ and self._vector_tasks is not None:
            try:
                logif(
                    "{} worker {} Closing OnPolicyRLEngine.vector_tasks.".format(
                        self.mode, self.worker_id
                    )
                )
                self._vector_tasks.close()
                logif("{} worker {} Closed.".format(self.mode, self.worker_id))
            except Exception as e:
                logif(
                    "{} worker {} Exception raised when closing OnPolicyRLEngine.vector_tasks:".format(
                        self.mode, self.worker_id
                    )
                )
                logif(e)

        self._is_closed = True
        self._is_closing = False

    def __del__(self):
        self.close(verbose=False)

    def __enter__(self):
        return self

    def __exit__(self, exc_type, exc_val, exc_tb):
        self.close(verbose=False)


class OnPolicyTrainer(OnPolicyRLEngine):
    def __init__(
        self,
        experiment_name: str,
        config: ExperimentConfig,
        results_queue: mp.Queue,
        checkpoints_queue: Optional[mp.Queue],
        checkpoints_dir: str = "",
        seed: Optional[int] = None,
        deterministic_cudnn: bool = False,
        mp_ctx: Optional[BaseContext] = None,
        worker_id: int = 0,
        num_workers: int = 1,
        device: Union[str, torch.device, int] = "cpu",
        distributed_port: int = 0,
        deterministic_agents: bool = False,
        distributed_preemption_threshold: float = 0.7,
        max_sampler_processes_per_worker: Optional[int] = None,
        save_ckpt_after_every_pipeline_stage: bool = True,
        **kwargs,
    ):
        kwargs["mode"] = TRAIN_MODE_STR
        super().__init__(
            experiment_name=experiment_name,
            config=config,
            results_queue=results_queue,
            checkpoints_queue=checkpoints_queue,
            checkpoints_dir=checkpoints_dir,
            seed=seed,
            deterministic_cudnn=deterministic_cudnn,
            mp_ctx=mp_ctx,
            worker_id=worker_id,
            num_workers=num_workers,
            device=device,
            distributed_port=distributed_port,
            deterministic_agents=deterministic_agents,
            max_sampler_processes_per_worker=max_sampler_processes_per_worker,
            **kwargs,
        )

        self.save_ckpt_after_every_pipeline_stage = save_ckpt_after_every_pipeline_stage

        self.actor_critic.train()

        self.training_pipeline: TrainingPipeline = config.training_pipeline()

        if self.num_workers != 1:
            # Ensure that we're only using early stopping criterions in the non-distributed setting.
            if any(
                stage.early_stopping_criterion is not None
                for stage in self.training_pipeline.pipeline_stages
            ):
                raise NotImplementedError(
                    "Early stopping criterions are currently only allowed when using a single training worker, i.e."
                    " no distributed (multi-GPU) training. If this is a feature you'd like please create an issue"
                    " at https://github.com/allenai/allenact/issues or (even better) create a pull request with this "
                    " feature and we'll be happy to review it."
                )

        self.optimizer: optim.optimizer.Optimizer = (
            self.training_pipeline.optimizer_builder(
                params=[p for p in self.actor_critic.parameters() if p.requires_grad]
            )
        )

        # noinspection PyProtectedMember
        self.lr_scheduler: Optional[optim.lr_scheduler._LRScheduler] = None
        if self.training_pipeline.lr_scheduler_builder is not None:
            self.lr_scheduler = self.training_pipeline.lr_scheduler_builder(
                optimizer=self.optimizer
            )

        if self.is_distributed:
            # Tracks how many workers have finished their rollout
            self.num_workers_done = torch.distributed.PrefixStore(  # type:ignore
                "num_workers_done", self.store
            )
            # Tracks the number of steps taken by each worker in current rollout
            self.num_workers_steps = torch.distributed.PrefixStore(  # type:ignore
                "num_workers_steps", self.store
            )
            self.distributed_preemption_threshold = distributed_preemption_threshold
            # Flag for finished worker in current epoch
            self.offpolicy_epoch_done = torch.distributed.PrefixStore(  # type:ignore
                "offpolicy_epoch_done", self.store
            )
        else:
            self.num_workers_done = None
            self.num_workers_steps = None
            self.distributed_preemption_threshold = 1.0
            self.offpolicy_epoch_done = None

        # Keeping track of training state
        self.tracking_info: Dict[str, List] = defaultdict(lambda: [])
        self.former_steps: Optional[int] = None
        self.last_log: Optional[int] = None
        self.last_save: Optional[int] = None
        # The `self._last_aggregated_train_task_metrics` attribute defined
        # below is used for early stopping criterion computations
        self._last_aggregated_train_task_metrics: ScalarMeanTracker = (
            ScalarMeanTracker()
        )

    def advance_seed(
        self, seed: Optional[int], return_same_seed_per_worker=False
    ) -> Optional[int]:
        if seed is None:
            return seed
        seed = (seed ^ (self.training_pipeline.total_steps + 1)) % (
            2 ** 31 - 1
        )  # same seed for all workers

        if (not return_same_seed_per_worker) and (
            self.mode == TRAIN_MODE_STR or self.mode == TEST_MODE_STR
        ):
            return self.worker_seeds(self.num_workers, seed)[
                self.worker_id
            ]  # doesn't modify the current rng state
        else:
            return self.worker_seeds(1, seed)[0]  # doesn't modify the current rng state

    def deterministic_seeds(self) -> None:
        if self.seed is not None:
            set_seed(self.advance_seed(self.seed))  # known state for all workers
            seeds = self.worker_seeds(
                self.num_samplers, None
            )  # use latest seed for workers and update rng state
            self.vector_tasks.set_seeds(seeds)

    def checkpoint_save(self, pipeline_stage_index: Optional[int] = None) -> str:
        model_path = os.path.join(
            self.checkpoints_dir,
            "exp_{}__stage_{:02d}__steps_{:012d}.pt".format(
                self.experiment_name,
                self.training_pipeline.current_stage_index
                if pipeline_stage_index is None
                else pipeline_stage_index,
                self.training_pipeline.total_steps,
            ),
        )

        save_dict = {
            "model_state_dict": self.actor_critic.state_dict(),  # type:ignore
            "total_steps": self.training_pipeline.total_steps,  # Total steps including current stage
            "optimizer_state_dict": self.optimizer.state_dict(),  # type: ignore
            "training_pipeline_state_dict": self.training_pipeline.state_dict(),
            "trainer_seed": self.seed,
        }

        if self.lr_scheduler is not None:
            save_dict["scheduler_state"] = cast(
                _LRScheduler, self.lr_scheduler
            ).state_dict()

        torch.save(save_dict, model_path)
        return model_path

    def checkpoint_load(
        self, ckpt: Union[str, Dict[str, Any]], restart_pipeline: bool = False
    ) -> Dict[str, Union[Dict[str, Any], torch.Tensor, float, int, str, List]]:
        ckpt = super().checkpoint_load(ckpt)

        self.training_pipeline.load_state_dict(
            cast(Dict[str, Any], ckpt["training_pipeline_state_dict"])
        )
        if restart_pipeline:
            self.training_pipeline.restart_pipeline()
        else:
            self.seed = cast(int, ckpt["trainer_seed"])
            self.optimizer.load_state_dict(ckpt["optimizer_state_dict"])  # type: ignore
            if self.lr_scheduler is not None:
                self.lr_scheduler.load_state_dict(ckpt["scheduler_state"])  # type: ignore

        self.deterministic_seeds()

        return ckpt

    def _get_loss(self, loss_name) -> AbstractActorCriticLoss:
        assert (
            loss_name in self.training_pipeline.named_losses
        ), "undefined referenced loss {}".format(loss_name)
        if isinstance(self.training_pipeline.named_losses[loss_name], Builder):
            return cast(
                Builder[AbstractActorCriticLoss],
                self.training_pipeline.named_losses[loss_name],
            )()
        else:
            return cast(
                AbstractActorCriticLoss, self.training_pipeline.named_losses[loss_name]
            )

    def _load_losses(self, stage: PipelineStage):
        stage_losses: Dict[str, AbstractActorCriticLoss] = {}
        for loss_name in stage.loss_names:
            stage_losses[loss_name] = self._get_loss(loss_name)

        loss_weights_list = (
            stage.loss_weights
            if stage.loss_weights is not None
            else [1.0] * len(stage.loss_names)
        )
        stage_loss_weights = {
            name: weight for name, weight in zip(stage.loss_names, loss_weights_list)
        }

        return stage_losses, stage_loss_weights

    def _stage_value(self, stage: PipelineStage, field: str, allow_none: bool = False):
        if hasattr(stage, field) and getattr(stage, field) is not None:
            return getattr(stage, field)

        if (
            hasattr(self.training_pipeline, field)
            and getattr(self.training_pipeline, field) is not None
        ):
            return getattr(self.training_pipeline, field)

        if (
            hasattr(self.machine_params, field)
            and getattr(self.machine_params, field) is not None
        ):
            return getattr(self.machine_params, field)

        if allow_none:
            return None
        else:
            raise RuntimeError("missing value for {}".format(field))

    @property
    def step_count(self):
        return self.training_pipeline.current_stage.steps_taken_in_stage

    @step_count.setter
    def step_count(self, val: int):
        self.training_pipeline.current_stage.steps_taken_in_stage = val

    @property
    def log_interval(self):
        return self.training_pipeline.metric_accumulate_interval

    @property
    def approx_steps(self):
        if self.is_distributed:
            # the actual number of steps gets synchronized after each rollout
            return (
                self.step_count - self.former_steps
            ) * self.num_workers + self.former_steps
        else:
            return self.step_count  # this is actually accurate

    def act(self, rollouts: RolloutStorage, dist_wrapper_class: Optional[type] = None):
        if self.training_pipeline.current_stage.teacher_forcing is not None:
            assert dist_wrapper_class is None
            dist_wrapper_class = partial(
                TeacherForcingDistr,
                action_space=self.actor_critic.action_space,
                num_active_samplers=self.num_active_samplers,
                approx_steps=self.approx_steps,
                teacher_forcing=self.training_pipeline.current_stage.teacher_forcing,
                tracking_info=self.tracking_info,
            )

        actions, actor_critic_output, memory, step_observation = super().act(
            rollouts=rollouts, dist_wrapper_class=dist_wrapper_class
        )

        self.step_count += self.num_active_samplers

        return actions, actor_critic_output, memory, step_observation

    def update(self, rollouts: RolloutStorage):
        advantages = rollouts.returns[:-1] - rollouts.value_preds[:-1]

        for e in range(self.training_pipeline.update_repeats):
            data_generator = rollouts.recurrent_generator(
                advantages, self.training_pipeline.num_mini_batch
            )

            for bit, batch in enumerate(data_generator):
                # masks is always [steps, samplers, 1]:
                num_rollout_steps, num_samplers = batch["masks"].shape[:2]
                bsize = num_rollout_steps * num_samplers

                actor_critic_output, memory = self.actor_critic(
                    observations=batch["observations"],
                    memory=batch["memory"],
                    prev_actions=batch["prev_actions"],
                    masks=batch["masks"],
                )

                info: Dict[str, float] = {}

                current_pipeline_stage = self.training_pipeline.current_stage
                total_loss: Optional[torch.Tensor] = None
                for loss_name in self.training_pipeline.current_stage_losses:
                    loss, loss_weight, loss_update_repeats = (
                        self.training_pipeline.current_stage_losses[loss_name],
                        current_pipeline_stage.named_loss_weights[loss_name],
                        current_pipeline_stage.named_loss_update_repeats[loss_name],
                    )
                    if loss_update_repeats is not None and e >= loss_update_repeats:
                        # Skip losses which should not be repeated more than `loss_update_repeats` times.
                        continue

                    current_loss, current_info = loss.loss(
                        step_count=self.step_count,
                        batch=batch,
                        actor_critic_output=actor_critic_output,
                    )
                    if total_loss is None:
                        total_loss = loss_weight * current_loss
                    else:
                        total_loss = total_loss + loss_weight * current_loss

                    for key in current_info:
                        info[loss_name + "/" + key] = current_info[key]

                assert (
                    total_loss is not None
                ), "No losses specified for training in stage {}".format(
                    self.training_pipeline.current_stage_index
                )

                info["total_loss"] = total_loss.item()
                self.tracking_info["losses"].append(("losses", info, bsize))
                self.tracking_info["lr"].append(
                    ("lr", {"lr": self.optimizer.param_groups[0]["lr"]}, bsize)
                )

                self.backprop_step(total_loss)

        # # TODO Unit test to ensure correctness of distributed infrastructure
        # state_dict = self.actor_critic.state_dict()
        # keys = sorted(list(state_dict.keys()))
        # get_logger().debug(
        #     "worker {} param 0 {} param -1 {}".format(
        #         self.worker_id,
        #         state_dict[keys[0]].flatten()[0],
        #         state_dict[keys[-1]].flatten()[-1],
        #     )
        # )

    def make_offpolicy_iterator(
        self,
        data_iterator_builder: Callable[..., Iterator],
    ):
        stage = self.training_pipeline.current_stage

        if self.num_workers == 1:
            rollouts_per_worker: Sequence[int] = [self.num_samplers]
        else:
            rollouts_per_worker = self.num_samplers_per_worker

        # common seed for all workers (in case we wish to shuffle the full dataset before iterating on one partition)
        seed = self.advance_seed(self.seed, return_same_seed_per_worker=True)

        kwargs = stage.offpolicy_component.data_iterator_kwargs_generator(
            self.worker_id, rollouts_per_worker, seed
        )

        offpolicy_iterator = data_iterator_builder(**kwargs)

        stage.offpolicy_memory.clear()
        if stage.offpolicy_epochs is None:
            stage.offpolicy_epochs = 0
        else:
            stage.offpolicy_epochs += 1

        if self.is_distributed:
            self.offpolicy_epoch_done.set("offpolicy_epoch_done", str(0))
            dist.barrier()  # sync

        return offpolicy_iterator

    def backprop_step(self, total_loss):
        self.optimizer.zero_grad()  # type: ignore
        if isinstance(total_loss, torch.Tensor):
            total_loss.backward()

        if self.is_distributed:
            # From https://github.com/pytorch/pytorch/issues/43135
            reductions = []
            for p in self.actor_critic.parameters():
                # you can also organize grads to larger buckets to make allreduce more efficient
                if p.requires_grad:
                    if p.grad is None:
                        p.grad = torch.zeros_like(p.data)
                    reductions.append(
                        dist.all_reduce(
                            p.grad,
                            async_op=True,
                        )
                    )  # synchronize
            for reduction in reductions:
                reduction.wait()

        nn.utils.clip_grad_norm_(
            self.actor_critic.parameters(),
            self.training_pipeline.max_grad_norm,  # type: ignore
        )
        self.optimizer.step()  # type: ignore

    def offpolicy_update(
        self,
        updates: int,
        data_iterator: Optional[Iterator],
        data_iterator_builder: Callable[..., Iterator],
    ) -> Iterator:
        stage = self.training_pipeline.current_stage

        current_steps = 0
        if self.is_distributed:
            self.num_workers_steps.set("steps", str(0))
            dist.barrier()

        for e in range(updates):
            if data_iterator is None:
                data_iterator = self.make_offpolicy_iterator(data_iterator_builder)

            try:
                batch = next(data_iterator)
            except StopIteration:
                batch = None
                if self.is_distributed:
                    self.offpolicy_epoch_done.add("offpolicy_epoch_done", 1)

            if self.is_distributed:
                dist.barrier()  # sync after every batch!
                if int(self.offpolicy_epoch_done.get("offpolicy_epoch_done")) != 0:
                    batch = None

            if batch is None:
                data_iterator = self.make_offpolicy_iterator(data_iterator_builder)
                # TODO: (batch, bsize) from iterator instead of waiting for the loss?
                batch = next(data_iterator)

            batch = to_device_recursively(batch, device=self.device, inplace=True)

            info: Dict[str, float] = dict()
            info["lr"] = self.optimizer.param_groups[0]["lr"]  # type: ignore

            bsize: Optional[int] = None

            total_loss: Optional[torch.Tensor] = None
            for loss_name in stage.offpolicy_named_loss_weights:
                loss, loss_weight = (
                    self.training_pipeline.current_stage_offpolicy_losses[loss_name],
                    stage.offpolicy_named_loss_weights[loss_name],
                )

                current_loss, current_info, stage.offpolicy_memory, bsize = loss.loss(
                    model=self.actor_critic,
                    batch=batch,
                    step_count=self.step_count,
                    memory=stage.offpolicy_memory,
                )
                if total_loss is None:
                    total_loss = loss_weight * current_loss
                else:
                    total_loss = total_loss + loss_weight * current_loss

                for key in current_info:
                    info["offpolicy/" + loss_name + "/" + key] = current_info[key]

            assert (
                total_loss is not None
            ), "No offline losses specified for training in stage {}".format(
                self.training_pipeline.current_stage_index
            )

            info["offpolicy/total_loss"] = total_loss.item()
            info["offpolicy/epoch"] = stage.offpolicy_epochs
            self.tracking_info["offpolicy_update"].append(
                ("offpolicy_update_package", info, bsize)
            )

            self.backprop_step(total_loss)

            stage.offpolicy_memory = detach_recursively(
                input=stage.offpolicy_memory, inplace=True
            )

            if self.is_distributed:
                self.num_workers_steps.add("steps", bsize)  # counts samplers x steps
            else:
                current_steps += bsize

        if self.is_distributed:
            dist.barrier()
            stage.offpolicy_steps_taken_in_stage += int(
                self.num_workers_steps.get("steps")
            )
            dist.barrier()
        else:
            stage.offpolicy_steps_taken_in_stage += current_steps

        return data_iterator

    def aggregate_and_send_logging_package(self, tracking_info: Dict[str, List]):
        logging_pkg = LoggingPackage(
            mode=self.mode,
            training_steps=self.training_pipeline.total_steps,
            off_policy_steps=self.training_pipeline.total_offpolicy_steps,
            pipeline_stage=self.training_pipeline.current_stage_index,
        )

        self.aggregate_task_metrics(logging_pkg=logging_pkg)

        if self.mode == TRAIN_MODE_STR:
            # Technically self.mode should always be "train" here (as this is the training engine),
            # this conditional is defensive
            self._last_aggregated_train_task_metrics.add_scalars(
                scalars=logging_pkg.metrics_tracker.means(),
                n=logging_pkg.metrics_tracker.counts(),
            )

        for (info_type, train_info_dict, n) in itertools.chain(*tracking_info.values()):
            if n < 0:
                get_logger().warning(
                    f"Obtained a train_info_dict with {n} elements."
                    f" Full info: ({info_type}, {train_info_dict}, {n})."
                )
            elif info_type == "losses":
                logging_pkg.add_train_info_dict(
                    train_info_dict={
                        f"losses/{k}": v for k, v in train_info_dict.items()
                    },
                    n=n,
                )
            else:
                logging_pkg.add_train_info_dict(train_info_dict=train_info_dict, n=n)

        self.results_queue.put(logging_pkg)

    def run_pipeline(self, rollouts: RolloutStorage):
        self.initialize_rollouts(rollouts)
        self.tracking_info.clear()

        self.last_log = self.training_pipeline.total_steps

        if self.last_save is None:
            self.last_save = self.training_pipeline.total_steps

        offpolicy_data_iterator: Optional[Iterator] = None

        should_save_checkpoints = (
            self.checkpoints_dir != ""
            and self.training_pipeline.save_interval is not None
            and self.training_pipeline.save_interval > 0
        )
        already_saved_checkpoint = False

        while True:
            pipeline_stage_changed = self.training_pipeline.before_rollout(
                train_metrics=self._last_aggregated_train_task_metrics
            )
            self._last_aggregated_train_task_metrics.reset()

            # Here we handle saving a checkpoint after a pipeline stage ends. We
            # do this when
            # (1) after every pipeline stage if the `self.save_ckpt_after_every_pipeline_stage`
            #   boolean is True,
            # (2) we have reached the end of ALL training (i.e. all stages are complete)
            # We handle saving every `save_interval` steps
            training_is_complete = self.training_pipeline.current_stage is None
            if (
                should_save_checkpoints
                and (  # Might happen if the `save_interval` was hit
                    not already_saved_checkpoint
                )
                and pipeline_stage_changed
                and (  # Don't save at start
                    self.training_pipeline.current_stage_index != 0
                )
                and (self.save_ckpt_after_every_pipeline_stage or training_is_complete)
            ):
                # TODO: For the moment these lines are repeated verbatim below, this should
                #    be abstracted into a method
                self.deterministic_seeds()
                if self.worker_id == 0:
                    model_path = self.checkpoint_save(
                        pipeline_stage_index=self.training_pipeline.current_stage_index
                        - 1
                        if not training_is_complete
                        else len(self.training_pipeline.pipeline_stages) - 1
                    )
                    if self.checkpoints_queue is not None:
                        self.checkpoints_queue.put(("eval", model_path))
                self.last_save = self.training_pipeline.total_steps

            already_saved_checkpoint = False

            if training_is_complete:
                break

            if self.is_distributed:
                self.num_workers_done.set("done", str(0))
                self.num_workers_steps.set("steps", str(0))
                # Ensure all workers are done before incrementing num_workers_{steps, done}
                dist.barrier()

            self.former_steps = self.step_count
            for step in range(self.training_pipeline.num_steps):
                num_paused = self.collect_rollout_step(rollouts=rollouts)
                if num_paused > 0:
                    raise NotImplementedError(
                        "When trying to get a new task from a task sampler (using the `.next_task()` method)"
                        " the task sampler returned `None`. This is not currently supported during training"
                        " (and almost certainly a bug in the implementation of the task sampler or in the "
                        " initialization of the task sampler for training)."
                    )

                if self.is_distributed:
                    # Preempt stragglers
                    # Each worker will stop collecting steps for the current rollout whenever a
                    # 100 * distributed_preemption_threshold percentage of workers are finished collecting their
                    # rollout steps and we have collected at least 25% but less than 90% of the steps.
                    num_done = int(self.num_workers_done.get("done"))
                    if (
                        num_done
                        > self.distributed_preemption_threshold * self.num_workers
                        and 0.25 * self.training_pipeline.num_steps
                        <= step
                        < 0.9 * self.training_pipeline.num_steps
                    ):
                        get_logger().debug(
                            "{} worker {} narrowed rollouts after {} steps (out of {}) with {} workers done".format(
                                self.mode, self.worker_id, rollouts.step, step, num_done
                            )
                        )
                        rollouts.narrow()
                        break

            with torch.no_grad():
                actor_critic_output, _ = self.actor_critic(
                    observations=rollouts.pick_observation_step(-1),
                    memory=rollouts.pick_memory_step(-1),
                    prev_actions=su.unflatten(
                        self.actor_critic.action_space, rollouts.prev_actions[-1:]
                    ),
                    masks=rollouts.masks[-1:],
                )

            if self.is_distributed:
                # Mark that a worker is done collecting experience
                self.num_workers_done.add("done", 1)
                self.num_workers_steps.add("steps", self.step_count - self.former_steps)

                # Ensure all workers are done before updating step counter
                dist.barrier()

                ndone = int(self.num_workers_done.get("done"))
                assert (
                    ndone == self.num_workers
                ), "# workers done {} != # workers {}".format(ndone, self.num_workers)

                # get the actual step_count
                self.step_count = (
                    int(self.num_workers_steps.get("steps")) + self.former_steps
                )

            rollouts.compute_returns(
                next_value=actor_critic_output.values.detach(),
                use_gae=self.training_pipeline.use_gae,
                gamma=self.training_pipeline.gamma,
                tau=self.training_pipeline.gae_lambda,
            )

            self.update(rollouts=rollouts)  # here we synchronize
            self.training_pipeline.rollout_count += 1

            rollouts.after_update()

            if self.training_pipeline.current_stage.offpolicy_component is not None:
                offpolicy_component = (
                    self.training_pipeline.current_stage.offpolicy_component
                )
                offpolicy_data_iterator = self.offpolicy_update(
                    updates=offpolicy_component.updates,
                    data_iterator=offpolicy_data_iterator,
                    data_iterator_builder=offpolicy_component.data_iterator_builder,
                )

            if self.lr_scheduler is not None:
                self.lr_scheduler.step(epoch=self.training_pipeline.total_steps)

            if (
                self.training_pipeline.total_steps - self.last_log >= self.log_interval
                or self.training_pipeline.current_stage.is_complete
            ):
                self.aggregate_and_send_logging_package(
                    tracking_info=self.tracking_info
                )
                self.tracking_info.clear()
                self.last_log = self.training_pipeline.total_steps

            # Here we handle saving a checkpoint every `save_interval` steps, saving after
            # a pipeline stage completes is controlled above
            if should_save_checkpoints and (
                self.training_pipeline.total_steps - self.last_save
                >= self.training_pipeline.save_interval
            ):
                self.deterministic_seeds()
                if self.worker_id == 0:
                    model_path = self.checkpoint_save()
                    if self.checkpoints_queue is not None:
                        self.checkpoints_queue.put(("eval", model_path))
                self.last_save = self.training_pipeline.total_steps
                already_saved_checkpoint = True

            if (self.training_pipeline.advance_scene_rollout_period is not None) and (
                self.training_pipeline.rollout_count
                % self.training_pipeline.advance_scene_rollout_period
                == 0
            ):
                get_logger().info(
                    "{} worker {} Force advance tasks with {} rollouts".format(
                        self.mode, self.worker_id, self.training_pipeline.rollout_count
                    )
                )
                self.vector_tasks.next_task(force_advance_scene=True)
                self.initialize_rollouts(rollouts)

    def train(
        self, checkpoint_file_name: Optional[str] = None, restart_pipeline: bool = False
    ):
        assert (
            self.mode == TRAIN_MODE_STR
        ), "train only to be called from a train instance"

        training_completed_successfully = False
        try:
            if checkpoint_file_name is not None:
                self.checkpoint_load(checkpoint_file_name, restart_pipeline)

            self.run_pipeline(
                RolloutStorage(
                    num_steps=self.training_pipeline.num_steps,
                    num_samplers=self.num_samplers,
                    actor_critic=self.actor_critic
                    if isinstance(self.actor_critic, ActorCriticModel)
                    else cast(ActorCriticModel, self.actor_critic.module),
                )
            )

            training_completed_successfully = True
        except KeyboardInterrupt:
            get_logger().info(
                "KeyboardInterrupt. Terminating {} worker {}".format(
                    self.mode, self.worker_id
                )
            )
        except Exception:
            get_logger().error(
                "Encountered Exception. Terminating {} worker {}".format(
                    self.mode, self.worker_id
                )
            )
            get_logger().exception(traceback.format_exc())
        finally:
            if training_completed_successfully:
                if self.worker_id == 0:
                    self.results_queue.put(("train_stopped", 0))
                get_logger().info(
                    "{} worker {} COMPLETE".format(self.mode, self.worker_id)
                )
            else:
                self.results_queue.put(("train_stopped", 1 + self.worker_id))
            self.close()


class OnPolicyInference(OnPolicyRLEngine):
    def __init__(
        self,
        config: ExperimentConfig,
        results_queue: mp.Queue,  # to output aggregated results
        checkpoints_queue: mp.Queue,  # to write/read (trainer/evaluator) ready checkpoints
        checkpoints_dir: str = "",
        mode: str = "valid",  # or "test"
        seed: Optional[int] = None,
        deterministic_cudnn: bool = False,
        mp_ctx: Optional[BaseContext] = None,
        device: Union[str, torch.device, int] = "cpu",
        deterministic_agents: bool = False,
        worker_id: int = 0,
        num_workers: int = 1,
        distributed_port: int = 0,
        enforce_expert: bool = False,
        **kwargs,
    ):
        super().__init__(
            experiment_name="",
            config=config,
            results_queue=results_queue,
            checkpoints_queue=checkpoints_queue,
            checkpoints_dir=checkpoints_dir,
            mode=mode,
            seed=seed,
            deterministic_cudnn=deterministic_cudnn,
            mp_ctx=mp_ctx,
            deterministic_agents=deterministic_agents,
            device=device,
            worker_id=worker_id,
            num_workers=num_workers,
            distributed_port=distributed_port,
            **kwargs,
        )

        self.enforce_expert = enforce_expert

    def run_eval(
        self,
        checkpoint_file_path: str,
        rollout_steps: int = 100,
        visualizer: Optional[VizSuite] = None,
        update_secs: float = 20.0,
        verbose: bool = False,
    ) -> LoggingPackage:
        assert self.actor_critic is not None, "called run_eval with no actor_critic"

        ckpt = self.checkpoint_load(checkpoint_file_path)
        total_steps = cast(int, ckpt["total_steps"])

        rollouts = RolloutStorage(
            num_steps=rollout_steps,
            num_samplers=self.num_samplers,
            actor_critic=cast(ActorCriticModel, self.actor_critic),
        )

        if visualizer is not None:
            assert visualizer.empty()

        num_paused = self.initialize_rollouts(rollouts, visualizer=visualizer)
        assert num_paused == 0, f"{num_paused} tasks paused when initializing eval"

        num_tasks = sum(
            self.vector_tasks.command(
                "sampler_attr", ["length"] * self.num_active_samplers
            )
        ) + (  # We need to add this as the first tasks have already been sampled
            self.num_active_samplers
        )
        # get_logger().debug(
        #     "worker {} number of tasks {}".format(self.worker_id, num_tasks)
        # )
        steps = 0

        self.actor_critic.eval()

        last_time: float = time.time()
        init_time: float = last_time
        frames: int = 0
        if verbose:
            get_logger().info(
                f"[{self.mode}] worker {self.worker_id}: running evaluation on {num_tasks} tasks."
            )

        if self.enforce_expert:
            dist_wrapper_class = partial(
                TeacherForcingDistr,
                action_space=self.actor_critic.action_space,
                num_active_samplers=None,
                approx_steps=None,
                teacher_forcing=None,
                tracking_info=None,
                always_enforce=True,
            )
        else:
            dist_wrapper_class = None

        logging_pkg = LoggingPackage(mode=self.mode, training_steps=total_steps)
        while self.num_active_samplers > 0:
            frames += self.num_active_samplers
            self.collect_rollout_step(
                rollouts, visualizer=visualizer, dist_wrapper_class=dist_wrapper_class
            )
            steps += 1

            if steps % rollout_steps == 0:
                rollouts.after_update()

            cur_time = time.time()
            if self.num_active_samplers == 0 or cur_time - last_time >= update_secs:
                self.aggregate_task_metrics(logging_pkg=logging_pkg)

                if verbose:
                    npending: int
                    lengths: List[int]
                    if self.num_active_samplers > 0:
                        lengths = self.vector_tasks.command(
                            "sampler_attr",
                            ["length"] * self.num_active_samplers,
                        )
                        npending = sum(lengths)
                    else:
                        lengths = []
                        npending = 0
                    est_time_to_complete = (
                        "{:.2f}".format(
                            (
                                (cur_time - init_time)
                                * (npending / (num_tasks - npending))
                                / 60
                            )
                        )
                        if npending != num_tasks
                        else "???"
                    )
                    get_logger().info(
                        f"[{self.mode}] worker {self.worker_id}:"
                        f" {frames / (cur_time - init_time):.1f} fps,"
                        f" {npending}/{num_tasks} tasks pending ({lengths})."
                        f" ~{est_time_to_complete} min. to complete."
                    )
                    if logging_pkg.num_non_empty_metrics_dicts_added != 0:
                        get_logger().info(
                            ", ".join(
                                [
                                    f"[{self.mode}] worker {self.worker_id}:"
                                    f" num_{self.mode}_tasks_complete {logging_pkg.num_non_empty_metrics_dicts_added}",
                                    *[
                                        f"{k} {v:.3g}"
                                        for k, v in logging_pkg.metrics_tracker.means().items()
                                    ],
                                ]
                            )
                        )

                    last_time = cur_time

        get_logger().info(
            "worker {}: {} complete, all task samplers paused".format(
                self.mode, self.worker_id
            )
        )

        self.vector_tasks.resume_all()
        self.vector_tasks.set_seeds(self.worker_seeds(self.num_samplers, self.seed))
        self.vector_tasks.reset_all()

        self.aggregate_task_metrics(logging_pkg=logging_pkg)

        logging_pkg.viz_data = (
            visualizer.read_and_reset() if visualizer is not None else None
        )
        logging_pkg.checkpoint_file_name = checkpoint_file_path

        return logging_pkg

    @staticmethod
    def skip_to_latest(checkpoints_queue: mp.Queue, command: Optional[str], data):
        assert (
            checkpoints_queue is not None
        ), "Attempting to process checkpoints queue but this queue is `None`."
        cond = True
        while cond:
            sentinel = ("skip.AUTO.sentinel", time.time())
            checkpoints_queue.put(
                sentinel
            )  # valid since a single valid process is the only consumer
            forwarded = False
            while not forwarded:
                new_command: Optional[str]
                new_data: Any
                (
                    new_command,
                    new_data,
                ) = checkpoints_queue.get()  # block until next command arrives
                if new_command == command:
                    data = new_data
                elif new_command == sentinel[0]:
                    assert (
                        new_data == sentinel[1]
                    ), "wrong sentinel found: {} vs {}".format(new_data, sentinel[1])
                    forwarded = True
                else:
                    raise ValueError(
                        "Unexpected command {} with data {}".format(
                            new_command, new_data
                        )
                    )
            time.sleep(1)
            cond = not checkpoints_queue.empty()
        return data

    def process_checkpoints(self):
        assert (
            self.mode != TRAIN_MODE_STR
        ), "process_checkpoints only to be called from a valid or test instance"

        assert (
            self.checkpoints_queue is not None
        ), "Attempting to process checkpoints queue but this queue is `None`."

        visualizer: Optional[VizSuite] = None

        finalized = False
        try:
            while True:
                command: Optional[str]
                ckp_file_path: Any
                (
                    command,
                    ckp_file_path,
                ) = self.checkpoints_queue.get()  # block until first command arrives
                # get_logger().debug(
                #     "{} {} command {} data {}".format(
                #         self.mode, self.worker_id, command, data
                #     )
                # )

                if command == "eval":
                    if self.num_samplers > 0:
                        if self.mode == VALID_MODE_STR:
                            # skip to latest using
                            # 1. there's only consumer in valid
                            # 2. there's no quit/exit/close message issued by runner nor trainer
                            ckp_file_path = self.skip_to_latest(
                                checkpoints_queue=self.checkpoints_queue,
                                command=command,
                                data=ckp_file_path,
                            )

                        if (
                            visualizer is None
                            and self.machine_params.visualizer is not None
                        ):
                            visualizer = self.machine_params.visualizer

                        eval_package = self.run_eval(
                            checkpoint_file_path=ckp_file_path,
                            visualizer=visualizer,
                            verbose=True,
                            update_secs=20 if self.mode == TEST_MODE_STR else 5 * 60,
                        )

                        self.results_queue.put(eval_package)

                        if self.is_distributed:
                            dist.barrier()
                    else:
                        self.results_queue.put(
                            LoggingPackage(
                                mode=self.mode,
                                training_steps=None,
                            )
                        )
                elif command in ["quit", "exit", "close"]:
                    finalized = True
                    break
                else:
                    raise NotImplementedError()
        except KeyboardInterrupt:
            get_logger().info(
                "KeyboardInterrupt. Terminating {} worker {}".format(
                    self.mode, self.worker_id
                )
            )
        except Exception:
            get_logger().error(
                "Encountered Exception. Terminating {} worker {}".format(
                    self.mode, self.worker_id
                )
            )
            get_logger().error(traceback.format_exc())
        finally:
            if finalized:
                if self.mode == TEST_MODE_STR:
                    self.results_queue.put(("test_stopped", 0))
                get_logger().info(
                    "{} worker {} complete".format(self.mode, self.worker_id)
                )
            else:
                if self.mode == TEST_MODE_STR:
                    self.results_queue.put(("test_stopped", self.worker_id + 1))
            self.close(verbose=self.mode == TEST_MODE_STR)<|MERGE_RESOLUTION|>--- conflicted
+++ resolved
@@ -171,8 +171,8 @@
         if self.num_samplers > 0:
             create_model_kwargs = {}
             if self.machine_params.sensor_preprocessor_graph is not None:
-                self.sensor_preprocessor_graph = (
-                    self.machine_params.sensor_preprocessor_graph.to(self.device)
+                self.sensor_preprocessor_graph = self.machine_params.sensor_preprocessor_graph.to(
+                    self.device
                 )
                 create_model_kwargs[
                     "sensor_preprocessor_graph"
@@ -180,8 +180,7 @@
 
             set_seed(self.seed)
             self.actor_critic = cast(
-                ActorCriticModel,
-                self.config.create_model(**create_model_kwargs),
+                ActorCriticModel, self.config.create_model(**create_model_kwargs),
             ).to(self.device)
 
         if initial_model_state_dict is not None:
@@ -234,13 +233,9 @@
 
         self.deterministic_agents = deterministic_agents
 
-<<<<<<< HEAD
-        self._is_closing: bool = False  # Useful for letting the RL runner know if this is closing
-=======
         self._is_closing: bool = (
             False  # Useful for letting the RL runner know if this is closing
         )
->>>>>>> 0978361d
         self._is_closed: bool = False
 
         self.training_pipeline: Optional[TrainingPipeline] = None
@@ -355,8 +350,7 @@
             ckpt = torch.load(os.path.abspath(ckpt), map_location="cpu")
 
         ckpt = cast(
-            Dict[str, Union[Dict[str, Any], torch.Tensor, float, int, str, List]],
-            ckpt,
+            Dict[str, Union[Dict[str, Any], torch.Tensor, float, int, str, List]], ckpt,
         )
 
         self.actor_critic.load_state_dict(ckpt["model_state_dict"])  # type:ignore
@@ -365,9 +359,7 @@
 
     # aggregates task metrics currently in queue
     def aggregate_task_metrics(
-        self,
-        logging_pkg: LoggingPackage,
-        num_tasks: int = -1,
+        self, logging_pkg: LoggingPackage, num_tasks: int = -1,
     ) -> LoggingPackage:
         if num_tasks > 0:
             if len(self.single_process_metrics) != num_tasks:
@@ -550,9 +542,7 @@
         observations, rewards, dones, infos = [list(x) for x in zip(*outputs)]
 
         rewards = torch.tensor(
-            rewards,
-            dtype=torch.float,
-            device=self.device,  # type:ignore
+            rewards, dtype=torch.float, device=self.device,  # type:ignore
         )
 
         # We want rewards to have dimensions [sampler, reward]
@@ -566,9 +556,7 @@
         masks = (
             1.0
             - torch.tensor(
-                dones,
-                dtype=torch.float32,
-                device=self.device,  # type:ignore
+                dones, dtype=torch.float32, device=self.device,  # type:ignore
             )
         ).view(
             -1, 1
@@ -998,8 +986,7 @@
         # )
 
     def make_offpolicy_iterator(
-        self,
-        data_iterator_builder: Callable[..., Iterator],
+        self, data_iterator_builder: Callable[..., Iterator],
     ):
         stage = self.training_pipeline.current_stage
 
@@ -1043,10 +1030,7 @@
                     if p.grad is None:
                         p.grad = torch.zeros_like(p.data)
                     reductions.append(
-                        dist.all_reduce(
-                            p.grad,
-                            async_op=True,
-                        )
+                        dist.all_reduce(p.grad, async_op=True,)
                     )  # synchronize
             for reduction in reductions:
                 reduction.wait()
@@ -1545,8 +1529,7 @@
                     lengths: List[int]
                     if self.num_active_samplers > 0:
                         lengths = self.vector_tasks.command(
-                            "sampler_attr",
-                            ["length"] * self.num_active_samplers,
+                            "sampler_attr", ["length"] * self.num_active_samplers,
                         )
                         npending = sum(lengths)
                     else:
@@ -1697,10 +1680,7 @@
                             dist.barrier()
                     else:
                         self.results_queue.put(
-                            LoggingPackage(
-                                mode=self.mode,
-                                training_steps=None,
-                            )
+                            LoggingPackage(mode=self.mode, training_steps=None,)
                         )
                 elif command in ["quit", "exit", "close"]:
                     finalized = True
