--- conflicted
+++ resolved
@@ -124,15 +124,6 @@
         return self._local_start_time_str
 
     @property
-    def local_start_time_str(self) -> str:
-        if self._local_start_time_str is None:
-            raise RuntimeError(
-                "Local start time string does not exist as neither `start_train()` or `start_test()`"
-                " has been called on this runner."
-            )
-        return self._local_start_time_str
-
-    @property
     def running_validation(self):
         return (
             sum(
@@ -265,15 +256,9 @@
                     get_logger().info(
                         f"{prefix} Worker {mode}-{id} is already closing, ignoring this signal."
                     )
-<<<<<<< HEAD
 
             return handler
 
-=======
-
-            return handler
-
->>>>>>> 0978361d
         signal.signal(signal.SIGTERM, create_handler("Termination"))
         signal.signal(signal.SIGINT, create_handler("Interrupt"))
 
@@ -370,19 +355,13 @@
         checkpoint: Optional[str] = None,
         restart_pipeline: bool = False,
         max_sampler_processes_per_worker: Optional[int] = None,
-<<<<<<< HEAD
         save_ckpt_after_every_pipeline_stage: bool = True,
-    ):
-        self._initialize_start_train_or_start_test()
-
-=======
         collect_valid_results: bool = False,
     ):
         self._initialize_start_train_or_start_test()
 
         self._collect_valid_results = collect_valid_results
 
->>>>>>> 0978361d
         if not self.disable_config_saving:
             self.save_project_state()
 
@@ -485,9 +464,6 @@
                 "No processes allocated to validation, no validation will be run."
             )
 
-<<<<<<< HEAD
-        self.log_and_close(self.local_start_time_str, num_workers)
-=======
         metrics_file_template: Optional[str] = None
 
         if self._collect_valid_results:
@@ -501,7 +477,6 @@
             get_logger().info(
                 "Saving valid metrics with template {}".format(metrics_file_template)
             )
->>>>>>> 0978361d
 
             # Check output file can be written
             with open(metrics_file_template.format(0), "w") as f:
@@ -525,12 +500,9 @@
         max_sampler_processes_per_worker: Optional[int] = None,
         inference_expert: bool = False,
     ) -> List[Dict]:
-<<<<<<< HEAD
-=======
         self.extra_tag += (
             "__" * (len(self.extra_tag) > 0) + "enforced_test_expert"
         ) * inference_expert
->>>>>>> 0978361d
         self._initialize_start_train_or_start_test()
 
         devices = self.worker_devices(TEST_MODE_STR)
