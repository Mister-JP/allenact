# Original work Copyright (c) Facebook, Inc. and its affiliates.
# Modified work Copyright (c) Allen Institute for AI
# This source code is licensed under the MIT license found in the
# LICENSE file in the root directory of this source tree.
import os
import signal
import time
import traceback
from multiprocessing.connection import Connection
from multiprocessing.context import BaseContext
from multiprocessing.process import BaseProcess
from threading import Thread
from typing import (
    Any,
    Callable,
    List,
    Optional,
    Sequence,
    Set,
    Tuple,
    Union,
    Dict,
    Generator,
    Iterator,
    cast,
)

import numpy as np
from gym.spaces.dict import Dict as SpaceDict
from setproctitle import setproctitle as ptitle

from allenact.base_abstractions.misc import RLStepResult
from allenact.base_abstractions.task import TaskSampler
from allenact.utils.misc_utils import partition_sequence
from allenact.utils.system import get_logger
from allenact.utils.tensor_utils import tile_images

try:
    # Use torch.multiprocessing if we can.
    # We have yet to find a reason to not use it and
    # you are required to use it when sending a torch.Tensor
    # between processes
    import torch.multiprocessing as mp
except ImportError:
    import multiprocessing as mp  # type: ignore

DEFAULT_MP_CONTEXT_TYPE = "forkserver"
COMPLETE_TASK_METRICS_KEY = "__AFTER_TASK_METRICS__"

STEP_COMMAND = "step"
NEXT_TASK_COMMAND = "next_task"
RENDER_COMMAND = "render"
CLOSE_COMMAND = "close"
OBSERVATION_SPACE_COMMAND = "observation_space"
ACTION_SPACE_COMMAND = "action_space"
CALL_COMMAND = "call"
SAMPLER_COMMAND = "call_sampler"
ATTR_COMMAND = "attr"
SAMPLER_ATTR_COMMAND = "sampler_attr"
RESET_COMMAND = "reset"
SEED_COMMAND = "seed"
PAUSE_COMMAND = "pause"
RESUME_COMMAND = "resume"


class DelaySignalHandling:
    # Modified from https://stackoverflow.com/a/21919644
    def __enter__(self):
        self.int_signal_received: Optional[Any] = None
        self.term_signal_received: Optional[Any] = None
        self.old_int_handler = signal.signal(signal.SIGINT, self.int_handler)
        self.old_term_handler = signal.signal(signal.SIGTERM, self.term_handler)

    def int_handler(self, sig, frame):
        self.int_signal_received = (sig, frame)
        get_logger().debug("SIGINT received. Delaying KeyboardInterrupt.")

    def term_handler(self, sig, frame):
        self.term_signal_received = (sig, frame)
        get_logger().debug("SIGTERM received. Delaying termination.")

    def __exit__(self, type, value, traceback):
        signal.signal(signal.SIGINT, self.old_int_handler)
        signal.signal(signal.SIGTERM, self.old_term_handler)
        if self.term_signal_received:
<<<<<<< HEAD
            if callable(self.old_term_handler):
                self.old_term_handler(*self.term_signal_received)
            else:
                signal.default_int_handler(*self.term_signal_received)
=======
            # For some reason there appear to be cases where the original termination
            # handler is not callable. It is unclear to me exactly why this is the case
            # but here we add a guard to double check that the handler is callable and,
            # if it's not, we re-send the termination signal to the process and let
            # the python internals handle it (note that we've already reset the termination
            # handler to what it was originaly above in the signal.signal(...) code).
            if callable(self.old_term_handler):
                self.old_term_handler(*self.term_signal_received)
            else:
                get_logger().warning(
                    "Termination handler could not be called after delaying signal handling."
                    f" Resending the SIGTERM signal. Last (sig, frame) == ({self.term_signal_received})."
                )
                os.kill(os.getpid(), signal.SIGTERM)

>>>>>>> 903d02b2
        if self.int_signal_received:
            if callable(self.old_int_handler):
                self.old_int_handler(*self.int_signal_received)
            else:
                signal.default_int_handler(*self.int_signal_received)


class VectorSampledTasks(object):
    """Vectorized collection of tasks. Creates multiple processes where each
    process runs its own TaskSampler. Each process generates one Task from its
    TaskSampler at a time and this class allows for interacting with these
    tasks in a vectorized manner. When a task on a process completes, the
    process samples another task from its task sampler. All the tasks are
    synchronized (for step and new_task methods).

    # Attributes

    make_sampler_fn : function which creates a single TaskSampler.
    sampler_fn_args : sequence of dictionaries describing the args
        to pass to make_sampler_fn on each individual process.
    auto_resample_when_done : automatically sample a new Task from the TaskSampler when
        the Task completes. If False, a new Task will not be resampled until all
        Tasks on all processes have completed. This functionality is provided for seamless training
        of vectorized Tasks.
    multiprocessing_start_method : the multiprocessing method used to
        spawn worker processes. Valid methods are
        ``{'spawn', 'forkserver', 'fork'}`` ``'forkserver'`` is the
        recommended method as it works well with CUDA. If
        ``'fork'`` is used, the subproccess  must be started before
        any other GPU useage.
    """

    observation_space: SpaceDict
    _workers: List[Union[mp.Process, Thread, BaseProcess]]
    _is_waiting: bool
    _num_task_samplers: int
    _auto_resample_when_done: bool
    _mp_ctx: BaseContext
    _connection_read_fns: List[Callable[[], Any]]
    _connection_write_fns: List[Callable[[Any], None]]

    def __init__(
        self,
        make_sampler_fn: Callable[..., TaskSampler],
        sampler_fn_args: Sequence[Dict[str, Any]] = None,
        auto_resample_when_done: bool = True,
        multiprocessing_start_method: Optional[str] = "forkserver",
        mp_ctx: Optional[BaseContext] = None,
        should_log: bool = True,
        max_processes: Optional[int] = None,
    ) -> None:

        self._is_waiting = False
        self._is_closed = True
        self.should_log = should_log
        self.max_processes = max_processes

        assert (
            sampler_fn_args is not None and len(sampler_fn_args) > 0
        ), "number of processes to be created should be greater than 0"

        self._num_task_samplers = len(sampler_fn_args)
        self._num_processes = (
            self._num_task_samplers
            if max_processes is None
            else min(max_processes, self._num_task_samplers)
        )

        self._auto_resample_when_done = auto_resample_when_done

        assert (multiprocessing_start_method is None) != (
            mp_ctx is None
        ), "Exactly one of `multiprocessing_start_method`, and `mp_ctx` must be not None."
        if multiprocessing_start_method is not None:
            assert multiprocessing_start_method in self._valid_start_methods, (
                "multiprocessing_start_method must be one of {}. Got '{}'"
            ).format(self._valid_start_methods, multiprocessing_start_method)
            self._mp_ctx = mp.get_context(multiprocessing_start_method)
        else:
            self._mp_ctx = cast(BaseContext, mp_ctx)

        self.npaused_per_process = [0] * self._num_processes
        self.sampler_index_to_process_ind_and_subprocess_ind: Optional[
            List[List[int]]
        ] = None
        self._reset_sampler_index_to_process_ind_and_subprocess_ind()

        self._workers: Optional[List] = None
        for args in sampler_fn_args:
            args["mp_ctx"] = self._mp_ctx
        (
            self._connection_read_fns,
            self._connection_write_fns,
        ) = self._spawn_workers(  # noqa
            make_sampler_fn=make_sampler_fn,
            sampler_fn_args_list=[
                args_list for args_list in self._partition_to_processes(sampler_fn_args)
            ],
        )

        self._is_closed = False

        for write_fn in self._connection_write_fns:
            write_fn((OBSERVATION_SPACE_COMMAND, None))

        observation_spaces = [
            space for read_fn in self._connection_read_fns for space in read_fn()
        ]

        if any(os is None for os in observation_spaces):
            raise NotImplementedError(
                "It appears that the `all_observation_spaces_equal`"
                " is not True for some task sampler created by"
                " VectorSampledTasks. This is not currently supported."
            )

        if any(observation_spaces[0] != os for os in observation_spaces):
            raise NotImplementedError(
                "It appears that the observation spaces of the samplers"
                " created in VectorSampledTasks are not equal."
                " This is not currently supported."
            )

        self.observation_space = observation_spaces[0]
        for write_fn in self._connection_write_fns:
            write_fn((ACTION_SPACE_COMMAND, None))
        self.action_spaces = [
            space for read_fn in self._connection_read_fns for space in read_fn()
        ]

    def _reset_sampler_index_to_process_ind_and_subprocess_ind(self):
        self.sampler_index_to_process_ind_and_subprocess_ind = [
            [i, j]
            for i, part in enumerate(
                partition_sequence([1] * self._num_task_samplers, self._num_processes)
            )
            for j in range(len(part))
        ]

    def _partition_to_processes(self, seq: Union[Iterator, Sequence]):
        subparts_list: List[List] = [[] for _ in range(self._num_processes)]

        seq = list(seq)
        assert len(seq) == len(self.sampler_index_to_process_ind_and_subprocess_ind)

        for sampler_index, (process_ind, subprocess_ind) in enumerate(
            self.sampler_index_to_process_ind_and_subprocess_ind
        ):
            assert len(subparts_list[process_ind]) == subprocess_ind
            subparts_list[process_ind].append(seq[sampler_index])

        return subparts_list

    @property
    def is_closed(self) -> bool:
        """Has the vector task been closed."""
        return self._is_closed

    @property
    def num_unpaused_tasks(self) -> int:
        """Number of unpaused processes.

        # Returns

        Number of unpaused processes.
        """
        return self._num_task_samplers - sum(self.npaused_per_process)

    @property
    def mp_ctx(self):
        """Get the multiprocessing process used by the vector task.

        # Returns

        The multiprocessing context.
        """
        return self._mp_ctx

    @staticmethod
    def _task_sampling_loop_worker(
        worker_id: Union[int, str],
        connection_read_fn: Callable,
        connection_write_fn: Callable,
        make_sampler_fn: Callable[..., TaskSampler],
        sampler_fn_args_list: List[Dict[str, Any]],
        auto_resample_when_done: bool,
        should_log: bool,
        child_pipe: Optional[Connection] = None,
        parent_pipe: Optional[Connection] = None,
    ) -> None:
        """process worker for creating and interacting with the
        Tasks/TaskSampler."""

        ptitle("VectorSampledTask: {}".format(worker_id))

        sp_vector_sampled_tasks = SingleProcessVectorSampledTasks(
            make_sampler_fn=make_sampler_fn,
            sampler_fn_args_list=sampler_fn_args_list,
            auto_resample_when_done=auto_resample_when_done,
            should_log=should_log,
        )

        if parent_pipe is not None:
            parent_pipe.close()
        try:
            while True:
                read_input = connection_read_fn()

                with DelaySignalHandling():
                    # Delaying signal handling here is necessary to ensure that we don't
                    # (when processing a SIGTERM/SIGINT signal) attempt to send data to
                    # a generator while it is already processing other data.
                    if len(read_input) == 3:
                        sampler_index, command, data = read_input

                        assert (
                            command != CLOSE_COMMAND
                        ), "Must close all processes at once."
                        assert (
                            command != RESUME_COMMAND
                        ), "Must resume all task samplers at once."

                        if command == PAUSE_COMMAND:
                            sp_vector_sampled_tasks.pause_at(
                                sampler_index=sampler_index
                            )
                            connection_write_fn("done")
                        else:
                            connection_write_fn(
                                sp_vector_sampled_tasks.command_at(
                                    sampler_index=sampler_index,
                                    command=command,
                                    data=data,
                                )
                            )
                    else:
                        commands, data_list = read_input

                        assert (
                            commands != PAUSE_COMMAND
                        ), "Cannot pause all task samplers at once."

                        if commands == CLOSE_COMMAND:
                            sp_vector_sampled_tasks.close()
                            break
                        elif commands == RESUME_COMMAND:
                            sp_vector_sampled_tasks.resume_all()
                            connection_write_fn("done")
                        else:
                            if isinstance(commands, str):
                                commands = [
                                    commands
                                ] * sp_vector_sampled_tasks.num_unpaused_tasks

                            connection_write_fn(
                                sp_vector_sampled_tasks.command(
                                    commands=commands, data_list=data_list
                                )
                            )

        except KeyboardInterrupt as e:
            if should_log:
                get_logger().info(f"Worker {worker_id} KeyboardInterrupt")
        except Exception as e:
            get_logger().error(traceback.format_exc())
            raise e
        finally:
            if child_pipe is not None:
                child_pipe.close()
            if should_log:
                get_logger().info(f"Worker {worker_id} closing.")

    def _spawn_workers(
        self,
        make_sampler_fn: Callable[..., TaskSampler],
        sampler_fn_args_list: Sequence[Sequence[Dict[str, Any]]],
    ) -> Tuple[List[Callable[[], Any]], List[Callable[[Any], None]]]:
        parent_connections, worker_connections = zip(
            *[self._mp_ctx.Pipe(duplex=True) for _ in range(self._num_processes)]
        )
        self._workers = []
        k = 0
        id: Union[int, str]
        for id, stuff in enumerate(
            zip(worker_connections, parent_connections, sampler_fn_args_list)
        ):
            worker_conn, parent_conn, current_sampler_fn_args_list = stuff  # type: ignore

            if len(current_sampler_fn_args_list) != 1:
                id = "{}({}-{})".format(
                    id, k, k + len(current_sampler_fn_args_list) - 1
                )
                k += len(current_sampler_fn_args_list)

            if self.should_log:
                get_logger().info(
                    "Starting {}-th VectorSampledTask worker with args {}".format(
                        id, current_sampler_fn_args_list
                    )
                )
            ps = self._mp_ctx.Process(  # type: ignore
                target=self._task_sampling_loop_worker,
                args=(
                    id,
                    worker_conn.recv,
                    worker_conn.send,
                    make_sampler_fn,
                    current_sampler_fn_args_list,
                    self._auto_resample_when_done,
                    self.should_log,
                    worker_conn,
                    parent_conn,
                ),
            )
            self._workers.append(ps)
            ps.daemon = True
            ps.start()
            worker_conn.close()
            time.sleep(
                0.1
            )  # Useful to ensure things don't lock up when spawning many envs
        return (
            [p.recv for p in parent_connections],
            [p.send for p in parent_connections],
        )

    def next_task(self, **kwargs):
        """Move to the the next Task for all TaskSamplers.

        # Parameters

        kwargs : key word arguments passed to the `next_task` function of the samplers.

        # Returns

        List of initial observations for each of the new tasks.
        """
        return self.command(
            commands=NEXT_TASK_COMMAND, data_list=[kwargs] * self.num_unpaused_tasks
        )

    def get_observations(self):
        """Get observations for all unpaused tasks.

        # Returns

        List of observations for each of the unpaused tasks.
        """
        return self.call(["get_observations"] * self.num_unpaused_tasks,)

    def command_at(
        self, sampler_index: int, command: str, data: Optional[Any] = None
    ) -> Any:
        """Runs the command on the selected task and returns the result.

        # Parameters


        # Returns

        Result of the command.
        """
        self._is_waiting = True
        (
            process_ind,
            subprocess_ind,
        ) = self.sampler_index_to_process_ind_and_subprocess_ind[sampler_index]
        self._connection_write_fns[process_ind]((subprocess_ind, command, data))
        result = self._connection_read_fns[process_ind]()
        self._is_waiting = False
        return result

    def call_at(
        self,
        sampler_index: int,
        function_name: str,
        function_args: Optional[List[Any]] = None,
    ) -> Any:
        """Calls a function (which is passed by name) on the selected task and
        returns the result.

        # Parameters

        index : Which task to call the function on.
        function_name : The name of the function to call on the task.
        function_args : Optional function args.

        # Returns

        Result of calling the function.
        """
        return self.command_at(
            sampler_index=sampler_index,
            command=CALL_COMMAND,
            data=(function_name, function_args),
        )

    def next_task_at(self, sampler_index: int) -> List[RLStepResult]:
        """Move to the the next Task from the TaskSampler in index_process
        process in the vector.

        # Parameters

        index_process : Index of the process to be reset.

        # Returns

        List of length one containing the observations the newly sampled task.
        """
        return [
            self.command_at(
                sampler_index=sampler_index, command=NEXT_TASK_COMMAND, data=None
            )
        ]

    def step_at(self, sampler_index: int, action: Any) -> List[RLStepResult]:
        """Step in the index_process task in the vector.

        # Parameters

        sampler_index : Index of the sampler to be reset.
        action : The action to take.

        # Returns

        List containing the output of step method on the task in the indexed process.
        """
        return [
            self.command_at(
                sampler_index=sampler_index, command=STEP_COMMAND, data=action
            )
        ]

    def async_step(self, actions: Sequence[Any]) -> None:
        """Asynchronously step in the vectorized Tasks.

        # Parameters

        actions : actions to be performed in the vectorized Tasks.
        """
        self._is_waiting = True
        for write_fn, action in zip(
            self._connection_write_fns, self._partition_to_processes(actions)
        ):
            write_fn((STEP_COMMAND, action))

    def wait_step(self) -> List[Dict[str, Any]]:
        """Wait until all the asynchronized processes have synchronized."""
        observations = []
        for read_fn in self._connection_read_fns:
            observations.extend(read_fn())
        self._is_waiting = False
        return observations

    def step(self, actions: Sequence[Any]):
        """Perform actions in the vectorized tasks.

        # Parameters

        actions: List of size _num_samplers containing action to be taken in each task.

        # Returns

        List of outputs from the step method of tasks.
        """
        self.async_step(actions)
        return self.wait_step()

    def reset_all(self):
        """Reset all task samplers to their initial state (except for the RNG
        seed)."""
        self.command(commands=RESET_COMMAND, data_list=None)

    def set_seeds(self, seeds: List[int]):
        """Sets new tasks' RNG seeds.

        # Parameters

        seeds: List of size _num_samplers containing new RNG seeds.
        """
        self.command(commands=SEED_COMMAND, data_list=seeds)

    def close(self) -> None:
        if self._is_closed:
            return

        if self._is_waiting:
            for read_fn in self._connection_read_fns:
                try:
                    read_fn()
                except Exception:
                    pass

        for write_fn in self._connection_write_fns:
            try:
                write_fn((CLOSE_COMMAND, None))
            except Exception:
                pass

        for process in self._workers:
            try:
                process.join(timeout=0.1)
            except Exception:
                pass

        self._is_closed = True

    def pause_at(self, sampler_index: int) -> None:
        """Pauses computation on the Task in process `index` without destroying
        the Task. This is useful for not needing to call steps on all Tasks
        when only some are active (for example during the last samples of
        running eval).

        # Parameters

        index : which process to pause. All indexes after this
            one will be shifted down by one.
        """
        if self._is_waiting:
            for read_fn in self._connection_read_fns:
                read_fn()

        (
            process_ind,
            subprocess_ind,
        ) = self.sampler_index_to_process_ind_and_subprocess_ind[sampler_index]

        self.command_at(sampler_index=sampler_index, command=PAUSE_COMMAND, data=None)

        for i in range(
            sampler_index + 1, len(self.sampler_index_to_process_ind_and_subprocess_ind)
        ):
            other_process_and_sub_process_inds = self.sampler_index_to_process_ind_and_subprocess_ind[
                i
            ]
            if other_process_and_sub_process_inds[0] == process_ind:
                other_process_and_sub_process_inds[1] -= 1
            else:
                break

        self.sampler_index_to_process_ind_and_subprocess_ind.pop(sampler_index)

        self.npaused_per_process[process_ind] += 1

    def resume_all(self) -> None:
        """Resumes any paused processes."""
        self._is_waiting = True
        for connection_write_fn in self._connection_write_fns:
            connection_write_fn((RESUME_COMMAND, None))

        for connection_read_fn in self._connection_read_fns:
            connection_read_fn()

        self._is_waiting = False

        self._reset_sampler_index_to_process_ind_and_subprocess_ind()

        for i in range(len(self.npaused_per_process)):
            self.npaused_per_process[i] = 0

    def command(
        self, commands: Union[List[str], str], data_list: Optional[List]
    ) -> List[Any]:
        """"""
        self._is_waiting = True

        if isinstance(commands, str):
            commands = [commands] * self.num_unpaused_tasks

        if data_list is None:
            data_list = [None] * self.num_unpaused_tasks

        for write_fn, subcommands, subdata_list in zip(
            self._connection_write_fns,
            self._partition_to_processes(commands),
            self._partition_to_processes(data_list),
        ):
            write_fn((subcommands, data_list))
        results = []
        for read_fn in self._connection_read_fns:
            results.extend(read_fn())
        self._is_waiting = False
        return results

    def call(
        self,
        function_names: Union[str, List[str]],
        function_args_list: Optional[List[Any]] = None,
    ) -> List[Any]:
        """Calls a list of functions (which are passed by name) on the
        corresponding task (by index).

        # Parameters

        function_names : The name of the functions to call on the tasks.
        function_args_list : List of function args for each function.
            If provided, len(function_args_list) should be as long as  len(function_names).

        # Returns

        List of results of calling the functions.
        """
        self._is_waiting = True

        if isinstance(function_names, str):
            function_names = [function_names] * self.num_unpaused_tasks

        if function_args_list is None:
            function_args_list = [None] * len(function_names)
        assert len(function_names) == len(function_args_list)
        func_names_and_args_list = zip(function_names, function_args_list)
        for write_fn, func_names_and_args in zip(
            self._connection_write_fns,
            self._partition_to_processes(func_names_and_args_list),
        ):
            write_fn((CALL_COMMAND, func_names_and_args))
        results = []
        for read_fn in self._connection_read_fns:
            results.extend(read_fn())
        self._is_waiting = False
        return results

    def attr_at(self, sampler_index: int, attr_name: str) -> Any:
        """Gets the attribute (specified by name) on the selected task and
        returns it.

        # Parameters

        index : Which task to call the function on.
        attr_name : The name of the function to call on the task.

        # Returns

         Result of calling the function.
        """
        return self.command_at(sampler_index, command=ATTR_COMMAND, data=attr_name)

    def attr(self, attr_names: Union[List[str], str]) -> List[Any]:
        """Gets the attributes (specified by name) on the tasks.

        # Parameters

        attr_names : The name of the functions to call on the tasks.

        # Returns

        List of results of calling the functions.
        """
        if isinstance(attr_names, str):
            attr_names = [attr_names] * self.num_unpaused_tasks

        return self.command(commands=ATTR_COMMAND, data_list=attr_names)

    def render(
        self, mode: str = "human", *args, **kwargs
    ) -> Union[np.ndarray, None, List[np.ndarray]]:
        """Render observations from all Tasks in a tiled image or list of
        images."""

        images = self.command(
            commands=RENDER_COMMAND,
            data_list=[(args, {"mode": "rgb", **kwargs})] * self.num_unpaused_tasks,
        )

        if mode == "raw_rgb_list":
            return images

        tile = tile_images(images)
        if mode == "human":
            import cv2

            cv2.imshow("vectask", tile[:, :, ::-1])
            cv2.waitKey(1)
            return None
        elif mode == "rgb_array":
            return tile
        else:
            raise NotImplementedError

    @property
    def _valid_start_methods(self) -> Set[str]:
        return {"forkserver", "spawn", "fork"}

    def __del__(self):
        self.close()

    def __enter__(self):
        return self

    def __exit__(self, exc_type, exc_val, exc_tb):
        self.close()


class SingleProcessVectorSampledTasks(object):
    """Vectorized collection of tasks.

    Simultaneously handles the state of multiple TaskSamplers and their associated tasks.
    Allows for interacting with these tasks in a vectorized manner. When a task completes,
    another task is sampled from the appropriate task sampler. All the tasks are
    synchronized (for step and new_task methods).

    # Attributes

    make_sampler_fn : function which creates a single TaskSampler.
    sampler_fn_args : sequence of dictionaries describing the args
        to pass to make_sampler_fn on each individual process.
    auto_resample_when_done : automatically sample a new Task from the TaskSampler when
        the Task completes. If False, a new Task will not be resampled until all
        Tasks on all processes have completed. This functionality is provided for seamless training
        of vectorized Tasks.
    """

    observation_space: SpaceDict
    _vector_task_generators: List[Generator]
    _num_task_samplers: int
    _auto_resample_when_done: bool

    def __init__(
        self,
        make_sampler_fn: Callable[..., TaskSampler],
        sampler_fn_args_list: Sequence[Dict[str, Any]] = None,
        auto_resample_when_done: bool = True,
        should_log: bool = True,
    ) -> None:

        self._is_closed = True

        assert (
            sampler_fn_args_list is not None and len(sampler_fn_args_list) > 0
        ), "number of processes to be created should be greater than 0"

        self._num_task_samplers = len(sampler_fn_args_list)
        self._auto_resample_when_done = auto_resample_when_done

        self.should_log = should_log

        self._vector_task_generators: List[Generator] = self._create_generators(
            make_sampler_fn=make_sampler_fn,
            sampler_fn_args=[{"mp_ctx": None, **args} for args in sampler_fn_args_list],
        )

        self._is_closed = False

        observation_spaces = [
            vsi.send((OBSERVATION_SPACE_COMMAND, None))
            for vsi in self._vector_task_generators
        ]

        if any(os is None for os in observation_spaces):
            raise NotImplementedError(
                "It appears that the `all_observation_spaces_equal`"
                " is not True for some task sampler created by"
                " VectorSampledTasks. This is not currently supported."
            )

        if any(observation_spaces[0] != os for os in observation_spaces):
            raise NotImplementedError(
                "It appears that the observation spaces of the samplers"
                " created in VectorSampledTasks are not equal."
                " This is not currently supported."
            )

        self.observation_space = observation_spaces[0]
        self.action_spaces = [
            vsi.send((ACTION_SPACE_COMMAND, None))
            for vsi in self._vector_task_generators
        ]
        self._paused: List[Tuple[int, Generator]] = []

    @property
    def is_closed(self) -> bool:
        """Has the vector task been closed."""
        return self._is_closed

    @property
    def mp_ctx(self) -> Optional[BaseContext]:
        return None

    @property
    def num_unpaused_tasks(self) -> int:
        """Number of unpaused processes.

        # Returns

        Number of unpaused processes.
        """
        return self._num_task_samplers - len(self._paused)

    @staticmethod
    def _task_sampling_loop_generator_fn(
        worker_id: int,
        make_sampler_fn: Callable[..., TaskSampler],
        sampler_fn_args: Dict[str, Any],
        auto_resample_when_done: bool,
        should_log: bool,
    ) -> Generator:
        """Generator for working with Tasks/TaskSampler."""

        task_sampler = make_sampler_fn(**sampler_fn_args)
        current_task = task_sampler.next_task()

        if current_task is None:
            raise RuntimeError(
                "Newly created task sampler had `None` as it's first task. This likely means that"
                " it was not provided with any tasks to generate. This can happen if, e.g., during testing"
                " you have started more processes than you had tasks to test. Currently this is not supported:"
                " every task sampler must be able to generate at least one task."
            )

        try:
            command, data = yield "started"

            while command != CLOSE_COMMAND:
                if command == STEP_COMMAND:
                    step_result: RLStepResult = current_task.step(data)
                    if current_task.is_done():
                        metrics = current_task.metrics()
                        if metrics is not None and len(metrics) != 0:
                            if step_result.info is None:
                                step_result = step_result.clone({"info": {}})
                            step_result.info[COMPLETE_TASK_METRICS_KEY] = metrics

                        if auto_resample_when_done:
                            current_task = task_sampler.next_task()
                            if current_task is None:
                                step_result = step_result.clone({"observation": None})
                            else:
                                step_result = step_result.clone(
                                    {"observation": current_task.get_observations()}
                                )

                    command, data = yield step_result

                elif command == NEXT_TASK_COMMAND:
                    if data is not None:
                        current_task = task_sampler.next_task(**data)
                    else:
                        current_task = task_sampler.next_task()
                    observations = current_task.get_observations()

                    command, data = yield observations

                elif command == RENDER_COMMAND:
                    command, data = yield current_task.render(*data[0], **data[1])

                elif (
                    command == OBSERVATION_SPACE_COMMAND
                    or command == ACTION_SPACE_COMMAND
                ):
                    res = getattr(current_task, command)
                    command, data = yield res

                elif command == CALL_COMMAND:
                    function_name, function_args = data
                    if function_args is None or len(function_args) == 0:
                        result = getattr(current_task, function_name)()
                    else:
                        result = getattr(current_task, function_name)(*function_args)
                    command, data = yield result

                elif command == SAMPLER_COMMAND:
                    function_name, function_args = data
                    if function_args is None or len(function_args) == 0:
                        result = getattr(task_sampler, function_name)()
                    else:
                        result = getattr(task_sampler, function_name)(*function_args)

                    command, data = yield result

                elif command == ATTR_COMMAND:
                    property_name = data
                    result = getattr(current_task, property_name)

                    command, data = yield result

                elif command == SAMPLER_ATTR_COMMAND:
                    property_name = data
                    result = getattr(task_sampler, property_name)

                    command, data = yield result

                elif command == RESET_COMMAND:
                    task_sampler.reset()
                    current_task = task_sampler.next_task()

                    if current_task is None:
                        raise RuntimeError(
                            "After resetting the task sampler it seems to have"
                            " no new tasks (the `task_sampler.next_task()` call"
                            " returned `None` after the reset). This suggests that"
                            " the task sampler's reset method was not implemented"
                            f" correctly (task sampler type is {type(task_sampler)})."
                        )

                    command, data = yield "done"
                elif command == SEED_COMMAND:
                    task_sampler.set_seed(data)

                    command, data = yield "done"
                else:
                    raise NotImplementedError()

        except KeyboardInterrupt:
            if should_log:
                get_logger().info(
                    "SingleProcessVectorSampledTask {} KeyboardInterrupt".format(
                        worker_id
                    )
                )
        except Exception as e:
            get_logger().error(traceback.format_exc())
            raise e
        finally:
            if should_log:
                get_logger().info(
                    "SingleProcessVectorSampledTask {} closing.".format(worker_id)
                )
            task_sampler.close()

    def _create_generators(
        self,
        make_sampler_fn: Callable[..., TaskSampler],
        sampler_fn_args: Sequence[Dict[str, Any]],
    ) -> List[Generator]:

        generators = []
        for id, current_sampler_fn_args in enumerate(sampler_fn_args):
            if self.should_log:
                get_logger().info(
                    "Starting {}-th SingleProcessVectorSampledTasks generator with args {}".format(
                        id, current_sampler_fn_args
                    )
                )
            generators.append(
                self._task_sampling_loop_generator_fn(
                    worker_id=id,
                    make_sampler_fn=make_sampler_fn,
                    sampler_fn_args=current_sampler_fn_args,
                    auto_resample_when_done=self._auto_resample_when_done,
                    should_log=self.should_log,
                )
            )

            if next(generators[-1]) != "started":
                raise RuntimeError("Generator failed to start.")

        return generators

    def next_task(self, **kwargs):
        """Move to the the next Task for all TaskSamplers.

        # Parameters

        kwargs : key word arguments passed to the `next_task` function of the samplers.

        # Returns

        List of initial observations for each of the new tasks.
        """
        return [
            g.send((NEXT_TASK_COMMAND, kwargs)) for g in self._vector_task_generators
        ]

    def get_observations(self):
        """Get observations for all unpaused tasks.

        # Returns

        List of observations for each of the unpaused tasks.
        """
        return self.call(["get_observations"] * self.num_unpaused_tasks,)

    def next_task_at(self, index_process: int) -> List[RLStepResult]:
        """Move to the the next Task from the TaskSampler in index_process
        process in the vector.

        # Parameters

        index_process : Index of the generator to be reset.

        # Returns

        List of length one containing the observations the newly sampled task.
        """
        return [
            self._vector_task_generators[index_process].send((NEXT_TASK_COMMAND, None))
        ]

    def step_at(self, index_process: int, action: int) -> List[RLStepResult]:
        """Step in the index_process task in the vector.

        # Parameters

        index_process : Index of the process to be reset.
        action : The action to take.

        # Returns

        List containing the output of step method on the task in the indexed process.
        """
        return self._vector_task_generators[index_process].send((STEP_COMMAND, action))

    def step(self, actions: List[List[int]]):
        """Perform actions in the vectorized tasks.

        # Parameters

        actions: List of size _num_samplers containing action to be taken in each task.

        # Returns

        List of outputs from the step method of tasks.
        """
        return [
            g.send((STEP_COMMAND, action))
            for g, action in zip(self._vector_task_generators, actions)
        ]

    def reset_all(self):
        """Reset all task samplers to their initial state (except for the RNG
        seed)."""
        return [g.send((RESET_COMMAND, None)) for g in self._vector_task_generators]

    def set_seeds(self, seeds: List[int]):
        """Sets new tasks' RNG seeds.

        # Parameters

        seeds: List of size _num_samplers containing new RNG seeds.
        """
        return [
            g.send((SEED_COMMAND, seed))
            for g, seed in zip(self._vector_task_generators, seeds)
        ]

    def close(self) -> None:
        if self._is_closed:
            return

        for g in self._vector_task_generators:
            try:
                try:
                    g.send((CLOSE_COMMAND, None))
                except StopIteration:
                    pass
            except KeyboardInterrupt:
                pass

        self._is_closed = True

    def pause_at(self, sampler_index: int) -> None:
        """Pauses computation on the Task in process `index` without destroying
        the Task. This is useful for not needing to call steps on all Tasks
        when only some are active (for example during the last samples of
        running eval).

        # Parameters

        index : which process to pause. All indexes after this
            one will be shifted down by one.
        """
        generator = self._vector_task_generators.pop(sampler_index)
        self._paused.append((sampler_index, generator))

    def resume_all(self) -> None:
        """Resumes any paused processes."""
        for index, generator in reversed(self._paused):
            self._vector_task_generators.insert(index, generator)
        self._paused = []

    def command_at(
        self, sampler_index: int, command: str, data: Optional[Any] = None
    ) -> Any:
        """Calls a function (which is passed by name) on the selected task and
        returns the result.

        # Parameters

        index : Which task to call the function on.
        function_name : The name of the function to call on the task.
        function_args : Optional function args.

        # Returns

        Result of calling the function.
        """
        return self._vector_task_generators[sampler_index].send((command, data))

    def command(
        self, commands: Union[List[str], str], data_list: Optional[List]
    ) -> List[Any]:
        """"""
        if isinstance(commands, str):
            commands = [commands] * self.num_unpaused_tasks

        if data_list is None:
            data_list = [None] * self.num_unpaused_tasks

        return [
            g.send((command, data))
            for g, command, data in zip(
                self._vector_task_generators, commands, data_list
            )
        ]

    def call_at(
        self,
        sampler_index: int,
        function_name: str,
        function_args: Optional[List[Any]] = None,
    ) -> Any:
        """Calls a function (which is passed by name) on the selected task and
        returns the result.

        # Parameters

        index : Which task to call the function on.
        function_name : The name of the function to call on the task.
        function_args : Optional function args.

        # Returns

        Result of calling the function.
        """
        return self._vector_task_generators[sampler_index].send(
            (CALL_COMMAND, (function_name, function_args))
        )

    def call(
        self,
        function_names: Union[str, List[str]],
        function_args_list: Optional[List[Any]] = None,
    ) -> List[Any]:
        """Calls a list of functions (which are passed by name) on the
        corresponding task (by index).

        # Parameters

        function_names : The name of the functions to call on the tasks.
        function_args_list : List of function args for each function.
            If provided, len(function_args_list) should be as long as  len(function_names).

        # Returns

        List of results of calling the functions.
        """
        if isinstance(function_names, str):
            function_names = [function_names] * self.num_unpaused_tasks

        if function_args_list is None:
            function_args_list = [None] * len(function_names)

        assert len(function_names) == len(function_args_list)

        return [
            g.send((CALL_COMMAND, args))
            for g, args in zip(
                self._vector_task_generators, zip(function_names, function_args_list)
            )
        ]

    def attr_at(self, sampler_index: int, attr_name: str) -> Any:
        """Gets the attribute (specified by name) on the selected task and
        returns it.

        # Parameters

        index : Which task to call the function on.
        attr_name : The name of the function to call on the task.

        # Returns

         Result of calling the function.
        """
        return self._vector_task_generators[sampler_index].send(
            (ATTR_COMMAND, attr_name)
        )

    def attr(self, attr_names: Union[List[str], str]) -> List[Any]:
        """Gets the attributes (specified by name) on the tasks.

        # Parameters

        attr_names : The name of the functions to call on the tasks.

        # Returns

        List of results of calling the functions.
        """
        if isinstance(attr_names, str):
            attr_names = [attr_names] * self.num_unpaused_tasks

        return [
            g.send((ATTR_COMMAND, attr_name))
            for g, attr_name in zip(self._vector_task_generators, attr_names)
        ]

    def render(
        self, mode: str = "human", *args, **kwargs
    ) -> Union[np.ndarray, None, List[np.ndarray]]:
        """Render observations from all Tasks in a tiled image or a list of
        images."""

        images = [
            g.send((RENDER_COMMAND, (args, {"mode": "rgb", **kwargs})))
            for g in self._vector_task_generators
        ]

        if mode == "raw_rgb_list":
            return images

        for index, _ in reversed(self._paused):
            images.insert(index, np.zeros_like(images[0]))

        tile = tile_images(images)
        if mode == "human":
            import cv2

            cv2.imshow("vectask", tile[:, :, ::-1])
            cv2.waitKey(1)
            return None
        elif mode == "rgb_array":
            return tile
        else:
            raise NotImplementedError

    def __del__(self):
        self.close()

    def __enter__(self):
        return self

    def __exit__(self, exc_type, exc_val, exc_tb):
        self.close()<|MERGE_RESOLUTION|>--- conflicted
+++ resolved
@@ -83,12 +83,6 @@
         signal.signal(signal.SIGINT, self.old_int_handler)
         signal.signal(signal.SIGTERM, self.old_term_handler)
         if self.term_signal_received:
-<<<<<<< HEAD
-            if callable(self.old_term_handler):
-                self.old_term_handler(*self.term_signal_received)
-            else:
-                signal.default_int_handler(*self.term_signal_received)
-=======
             # For some reason there appear to be cases where the original termination
             # handler is not callable. It is unclear to me exactly why this is the case
             # but here we add a guard to double check that the handler is callable and,
@@ -104,7 +98,6 @@
                 )
                 os.kill(os.getpid(), signal.SIGTERM)
 
->>>>>>> 903d02b2
         if self.int_signal_received:
             if callable(self.old_int_handler):
                 self.old_int_handler(*self.int_signal_received)
