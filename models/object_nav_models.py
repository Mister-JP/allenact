"""Baseline models for use in the object navigation task.

Object navigation is currently available as a Task in AI2-THOR and
Facebook's Habitat.
"""
from typing import cast, Tuple, Dict

import gym
<<<<<<< HEAD
from gym.spaces import Dict as SpaceDict
import torch.nn as nn
=======
>>>>>>> 9bd79997
import torch
import torch.nn as nn
from gym.spaces.dict import Dict as SpaceDict

from models.basic_models import SimpleCNN, RNNStateEncoder
<<<<<<< HEAD
from onpolicy_sync.policy import ActorCriticModel, LinearCriticHead, LinearActorHead
=======
from onpolicy_sync.policy import (
    ActorCriticModel,
    LinearActorCriticHead,
)
>>>>>>> 9bd79997
from rl_base.common import ActorCriticOutput
from rl_base.distributions import CategoricalDistr


class ObjectNavBaselineActorCritic(ActorCriticModel[CategoricalDistr]):
    """Baseline recurrent actor critic model for object-navigation.

    # Attributes

    action_space : The space of actions available to the agent. Currently only discrete
        actions are allowed (so this space will always be of type `gym.spaces.Discrete`).
    observation_space : The observation space expected by the agent. This observation space
        should include (optionally) 'rgb' images and 'depth' images and is required to
        have a component corresponding to the goal `goal_sensor_uuid`.
    goal_sensor_uuid : The uuid of the sensor of the goal object. See `GoalObjectTypeThorSensor`
        as an example of such a sensor.
    hidden_size : The hidden size of the GRU RNN.
    object_type_embedding_dim: The dimensionality of the embedding corresponding to the goal
        object type.
    """

    def __init__(
        self,
        action_space: gym.spaces.Discrete,
        observation_space: SpaceDict,
        goal_sensor_uuid: str,
        hidden_size=512,
        object_type_embedding_dim=8,
        trainable_masked_hidden_state: bool = False,
    ):
        """Initializer.

        See class documentation for parameter definitions.
        """
        super().__init__(action_space=action_space, observation_space=observation_space)

        self.goal_sensor_uuid = goal_sensor_uuid
        self._n_object_types = self.observation_space.spaces[self.goal_sensor_uuid].n
        self.hidden_size = hidden_size
        self.object_type_embedding_size = object_type_embedding_dim

        self.visual_encoder = SimpleCNN(self.observation_space, hidden_size)

        self.state_encoder = RNNStateEncoder(
            (0 if self.is_blind else self.recurrent_hidden_state_size)
            + object_type_embedding_dim,
            self.recurrent_hidden_state_size,
            trainable_masked_hidden_state=trainable_masked_hidden_state,
        )

        self.actor_and_critic = LinearActorCriticHead(
            self.recurrent_hidden_state_size, action_space.n
        )

        self.object_type_embedding = nn.Embedding(
            num_embeddings=self._n_object_types,
            embedding_dim=object_type_embedding_dim,
        )

        self.train()

    @property
    def recurrent_hidden_state_size(self) -> int:
        """The recurrent hidden state size of the model."""
        return self.hidden_size

    @property
    def is_blind(self) -> bool:
        """True if the model is blind (e.g. neither 'depth' or 'rgb' is an
        input observation type)."""
        return self.visual_encoder.is_blind

    @property
    def num_recurrent_layers(self) -> int:
        """Number of recurrent hidden layers."""
        return self.state_encoder.num_recurrent_layers

    def get_object_type_encoding(
        self, observations: Dict[str, torch.FloatTensor]
    ) -> torch.FloatTensor:
        """Get the object type encoding from input batched observations."""
        return self.object_type_embedding(
            observations[self.goal_sensor_uuid].to(torch.int64)
        )

    def forward(  # type: ignore
        self,
        observations: Dict[str, torch.FloatTensor],
        rnn_hidden_states: torch.FloatTensor,
        prev_actions: torch.LongTensor,
        masks: torch.FloatTensor,
    ) -> Tuple[ActorCriticOutput, torch.FloatTensor]:
        """Processes input batched observations to produce new actor and critic
        values.

        Processes input batched observations (along with prior hidden states, previous actions,
        and masks denoting which recurrent hidden states should be masked) and returns
        an `ActorCriticOutput` object containing the model's policy (distribution over actions)
        and evaluation of the current state (value).

        # Parameters

        observations : Batched input observations.
        rnn_hidden_states : Hidden states from initial timepoints.
        prev_actions : Tensor of previous actions taken.
        masks : Masks applied to hidden states. See `RNNStateEncoder`.

        # Returns

        Tuple of the `ActorCriticOutput` and recurrent hidden state.
        """
        target_encoding = self.get_object_type_encoding(observations)
        x = [target_encoding]

        if not self.is_blind:
            perception_embed = self.visual_encoder(observations)
            x = [perception_embed] + x

        x_cat = cast(torch.FloatTensor, torch.cat(x, dim=1))  # type: ignore
        x_out, rnn_hidden_states = self.state_encoder(x_cat, rnn_hidden_states, masks)

        distributions, values = self.actor_and_critic(x_out)
        return (
            ActorCriticOutput(distributions=distributions, values=values, extras={}),
            cast(torch.FloatTensor, rnn_hidden_states),
        )<|MERGE_RESOLUTION|>--- conflicted
+++ resolved
@@ -5,25 +5,17 @@
 """
 from typing import cast, Tuple, Dict
 
-import gym
-<<<<<<< HEAD
-from gym.spaces import Dict as SpaceDict
-import torch.nn as nn
-=======
->>>>>>> 9bd79997
 import torch
 import torch.nn as nn
+import gym
 from gym.spaces.dict import Dict as SpaceDict
 
 from models.basic_models import SimpleCNN, RNNStateEncoder
-<<<<<<< HEAD
-from onpolicy_sync.policy import ActorCriticModel, LinearCriticHead, LinearActorHead
-=======
 from onpolicy_sync.policy import (
     ActorCriticModel,
     LinearActorCriticHead,
 )
->>>>>>> 9bd79997
+
 from rl_base.common import ActorCriticOutput
 from rl_base.distributions import CategoricalDistr
 
