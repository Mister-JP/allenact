--- conflicted
+++ resolved
@@ -18,14 +18,9 @@
 
 ## Sensor
 
-<<<<<<< HEAD
-Sensors provide observations extracted from an environment (e.g. RGB or depth images), or directly from a task (e.g. the 
-end point in point navigation or target object class in semantic navigation), to the agent.
-=======
 Sensors provide observations extracted from an environment (e.g. RGB or depth images) or directly from a task (e.g. the 
 end point in point navigation or target object class in semantic navigation) that can be directly consumed by 
-agents. 
->>>>>>> f4b1ef78
+agents.
 
 See the [abstract `Sensor` class](/api/rl_base/sensor/#sensor) 
 and an [example implementation](/api/rl_ai2thor/ai2thor_sensors).
