--- conflicted
+++ resolved
@@ -7,9 +7,10 @@
 import time
 from multiprocessing.connection import Connection
 from multiprocessing.context import BaseContext
+import queue
 from queue import Queue
 from threading import Thread
-from typing import Any, Callable, List, Optional, Sequence, Set, Tuple, Union, Dict
+from typing import Any, Callable, List, Optional, Sequence, Set, Tuple, Union, Dict, Generator
 import logging
 
 import numpy as np
@@ -22,12 +23,7 @@
 from setproctitle import setproctitle as ptitle
 
 from utils.tensor_utils import tile_images
-<<<<<<< HEAD
 from utils.system import init_logging, LOGGER
-=======
-import queue
-from typing import Generator
->>>>>>> eb330eff
 
 try:
     # Use torch.multiprocessing if we can.
@@ -38,12 +34,9 @@
 except ImportError:
     import multiprocessing as mp  # type: ignore
 
-<<<<<<< HEAD
-=======
-LOGGER = logging.getLogger("embodiedrl")
 DEFAULT_MP_CONTEXT_TYPE = "forkserver"
 
->>>>>>> eb330eff
+
 STEP_COMMAND = "step"
 NEXT_TASK_COMMAND = "next_task"
 RENDER_COMMAND = "render"
