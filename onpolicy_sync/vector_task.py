#!/usr/bin/env python3

# Original work Copyright (c) Facebook, Inc. and its affiliates.
# Modified work Copyright (c) Allen Institute for AI
# This source code is licensed under the MIT license found in the
# LICENSE file in the root directory of this source tree.

from multiprocessing.connection import Connection
from multiprocessing.context import BaseContext
from queue import Queue
from threading import Thread
from typing import Any, Callable, List, Optional, Sequence, Set, Tuple, Union, Dict

import numpy as np
from gym.spaces.dict import Dict as SpaceDict

from rl_base.common import RLStepResult
from rl_base.task import TaskSampler

try:
    # Use torch.multiprocessing if we can.
    # We have yet to find a reason to not use it and
    # you are required to use it when sending a torch.Tensor
    # between processes
    import torch.multiprocessing as mp
except ImportError:
    import multiprocessing as mp

STEP_COMMAND = "step"
NEXT_TASK_COMMAND = "next_task"
RENDER_COMMAND = "render"
CLOSE_COMMAND = "close"
OBSERVATION_SPACE_COMMAND = "observation_space"
ACTION_SPACE_COMMAND = "action_space"
CALL_COMMAND = "call"
# EPISODE_COMMAND = "current_episode"


def tile_images(images: List[np.ndarray]) -> np.ndarray:
    """Tile multiple images into single image.

    @param images: list of images where each image has dimension
        (height x width x channels)
    @return: tiled image (new_height x width x channels)
    """
    assert len(images) > 0, "empty list of images"
    np_images = np.asarray(images)
    n_images, height, width, n_channels = np_images.shape
    new_height = int(np.ceil(np.sqrt(n_images)))
    new_width = int(np.ceil(float(n_images) / new_height))
    # pad with empty images to complete the rectangle
    np_images = np.array(
        images + [images[0] * 0 for _ in range(n_images, new_height * new_width)]
    )
    # img_HWhwc
    out_image = np_images.reshape((new_height, new_width, height, width, n_channels))
    # img_HhWwc
    out_image = out_image.transpose(0, 2, 1, 3, 4)
    # img_Hh_Ww_c
    out_image = out_image.reshape((new_height * height, new_width * width, n_channels))
    return out_image


class VectorSampledTasks:
    """Vectorized collection of tasks. Creates multiple processes where each
    process runs its own TaskSampler. Each process generates one Task from its
    TaskSampler at a time and this class allows for interacting with these
    tasks in a vectorized manner. When a task on a process completes, the
    process samples another task from its task sampler. All the tasks are
    synchronized (for step and new_task methods).

    Attributes:
        make_sampler_fn: function which creates a single TaskSampler.
        sampler_fn_args: sequence of dictionaries describing the args
            to pass to make_sampler_fn on each individual process.
        auto_resample_when_done: automatically sample a new Task from the TaskSampler when
            the Task completes. If False, a new Task will not be resampled until all
            Tasks on all processes have completed. This functionality is provided for seamless training
            of vectorized Tasks.
        multiprocessing_start_method: the multiprocessing method used to
            spawn worker processes. Valid methods are
            ``{'spawn', 'forkserver', 'fork'}`` ``'forkserver'`` is the
            recommended method as it works well with CUDA. If
            ``'fork'`` is used, the subproccess  must be started before
            any other GPU useage.
    """

    observation_space: SpaceDict
    metrics_out_queue: mp.Queue
    _workers: List[Union[mp.Process, Thread]]
    _is_waiting: bool
    _num_processes: int
    _auto_resample_when_done: bool
    _mp_ctx: BaseContext
    _connection_read_fns: List[Callable[[], Any]]
    _connection_write_fns: List[Callable[[Any], None]]

    def __init__(
        self,
        make_sampler_fn: Callable[..., TaskSampler],
        sampler_fn_args: Sequence[Dict[str, Any]] = None,
        auto_resample_when_done: bool = True,
        multiprocessing_start_method: str = "forkserver",
    ) -> None:

        self._is_waiting = False
        self._is_closed = True

        assert (
            sampler_fn_args is not None and len(sampler_fn_args) > 0
        ), "number of processes to be created should be greater than 0"

        self._num_processes = len(sampler_fn_args)

        assert multiprocessing_start_method in self._valid_start_methods, (
            "multiprocessing_start_method must be one of {}. Got '{}'"
        ).format(self._valid_start_methods, multiprocessing_start_method)
        self._auto_resample_when_done = auto_resample_when_done
        self._mp_ctx = mp.get_context(multiprocessing_start_method)
        self.metrics_out_queue = self._mp_ctx.Queue()
        self._workers = []
        (
            self._connection_read_fns,
            self._connection_write_fns,
        ) = self._spawn_workers(  # noqa
            make_sampler_fn=make_sampler_fn,
            sampler_fn_args=[
                {"mp_ctx": self._mp_ctx, **args} for args in sampler_fn_args
            ],
        )

        print("created workers")

        self._is_closed = False

        print("calling obs space")

        for write_fn in self._connection_write_fns:
            write_fn((OBSERVATION_SPACE_COMMAND, None))

        print("reading obs space")

        observation_spaces = [read_fn() for read_fn in self._connection_read_fns]

<<<<<<< HEAD
        if any(os is None for os in observation_spaces):
            raise NotImplementedError(
                "It appears that the `all_observation_spaces_equal`"
                " is not True for some task sampler created by"
                " VectorSampledTasks. This is not currently supported."
            )
=======
        print("obs space read")

        # if all(os is not None for os in observation_spaces):
        #     raise NotImplementedError(
        #         "It appears that the `all_observation_spaces_equal`"
        #         " is not True for some task sampler created by"
        #         " VectorSampledTasks. This is not currently supported."
        #     )
>>>>>>> 2f40b395
        if any(observation_spaces[0] != os for os in observation_spaces):
            raise NotImplementedError(
                "It appears that the observation spaces of the samplers"
                " created in VectorSampledTasks are not equal."
                " This is not currently supported."
            )

        self.observation_space = observation_spaces[0]
        for write_fn in self._connection_write_fns:
            write_fn((ACTION_SPACE_COMMAND, None))
        self.action_spaces = [read_fn() for read_fn in self._connection_read_fns]
        self._paused = []

    @property
    def num_unpaused_tasks(self):
        """
        @return: number of individual unpaused processes.
        """
        return self._num_processes - len(self._paused)

    @staticmethod
    def _task_sampling_loop_worker(
        worker_id: int,
        connection_read_fn: Callable,
        connection_write_fn: Callable,
        make_sampler_fn: Callable[..., TaskSampler],
        sampler_fn_args: Dict[str, Any],
        auto_resample_when_done: bool,
        metrics_out_queue: mp.Queue,
        child_pipe: Optional[Connection] = None,
        parent_pipe: Optional[Connection] = None,
    ) -> None:
        """process worker for creating and interacting with the
        Tasks/TaskSampler."""
        task_sampler = make_sampler_fn(**sampler_fn_args)
        print("created task sampler")
        current_task = task_sampler.next_task()
        print("created task")

        if parent_pipe is not None:
            parent_pipe.close()
            print("closed parent pipe (?)")
        try:
            command, data = connection_read_fn()
            while command != CLOSE_COMMAND:
                if command == STEP_COMMAND:
                    step_result = current_task.step(data)
                    if current_task.is_done():
                        metrics = current_task.metrics()
                        if metrics is not None and len(metrics) != 0:
                            metrics_out_queue.put(metrics)

                        if auto_resample_when_done:
                            current_task = task_sampler.next_task()
<<<<<<< HEAD
                            step_result = step_result.clone(
                                {"observation": current_task.get_observations()}
=======
                            step_result = RLStepResult(
                                *((current_task.get_observations(),) + step_result[1:])
>>>>>>> 2f40b395
                            )

                    connection_write_fn(step_result)

                elif command == NEXT_TASK_COMMAND:
                    current_task = task_sampler.next_task()
                    observations = current_task.get_observations()
                    connection_write_fn(observations)

                elif command == RENDER_COMMAND:
                    connection_write_fn(current_task.render(*data[0], **data[1]))

                elif (
                    command == OBSERVATION_SPACE_COMMAND
                    or command == ACTION_SPACE_COMMAND
                ):
                    print("got space command")
                    res = getattr(current_task, command)
                    print("computed res %s" % res)
                    connection_write_fn(res)

                elif command == CALL_COMMAND:
                    function_name, function_args = data
                    if function_args is None or len(function_args) == 0:
                        result = getattr(current_task, function_name)()
                    else:
                        result = getattr(current_task, function_name)(*function_args)
                    connection_write_fn(result)

                # TODO: update CALL_COMMAND for getting attribute like this
                # elif command == EPISODE_COMMAND:
                #     connection_write_fn(current_task.current_episode)
                else:
                    raise NotImplementedError()

                command, data = connection_read_fn()

            if child_pipe is not None:
                child_pipe.close()
        except KeyboardInterrupt:
            # logger.info("Worker KeyboardInterrupt")
            print("Worker {} KeyboardInterrupt".format(worker_id))
        finally:
            """Worker {} closing.""".format(worker_id)
            task_sampler.close()

    def _spawn_workers(
        self,
        make_sampler_fn: Callable[..., TaskSampler],
        sampler_fn_args: Sequence[Dict[str, Any]],
    ) -> Tuple[List[Callable[[], Any]], List[Callable[[Any], None]]]:
        parent_connections, worker_connections = zip(
            *[self._mp_ctx.Pipe(duplex=True) for _ in range(self._num_processes)]
        )
        self._workers = []
        # for worker_conn, parent_conn, sampler_fn_args in zip(
        #     worker_connections, parent_connections, sampler_fn_args
        # ):
        for id, stuff in enumerate(
            zip(worker_connections, parent_connections, sampler_fn_args)
        ):
            # print(id, stuff)
            worker_conn, parent_conn, sampler_fn_args = stuff
            print(id, sampler_fn_args)
            # noinspection PyUnresolvedReferences
            ps = self._mp_ctx.Process(
                target=self._task_sampling_loop_worker,
                args=(
                    id,
                    worker_conn.recv,
                    worker_conn.send,
                    make_sampler_fn,
                    sampler_fn_args,
                    self._auto_resample_when_done,
                    self.metrics_out_queue,
                    worker_conn,
                    parent_conn,
                ),
            )
            self._workers.append(ps)
            ps.daemon = True
            ps.start()
            worker_conn.close()
        return (
            [p.recv for p in parent_connections],
            [p.send for p in parent_connections],
        )

    # def current_episodes(self):
    #     self._is_waiting = True
    #     for write_fn in self._connection_write_fns:
    #         write_fn((EPISODE_COMMAND, None))
    #     results = []
    #     for read_fn in self._connection_read_fns:
    #         results.append(read_fn())
    #     self._is_waiting = False
    #     return results

    def next_task(self):
        """Move to the the next Task for all TaskSamplers.

        @return: list of initial observations for each of the new tasks.
        """
        self._is_waiting = True
        for write_fn in self._connection_write_fns:
            write_fn((NEXT_TASK_COMMAND, None))
        results = []
        for read_fn in self._connection_read_fns:
            results.append(read_fn())
        self._is_waiting = False
        return results

    def next_task_at(self, index_process: int) -> List[RLStepResult]:
        """Move to the the next Task from the TaskSampler in index_process
        process in the vector.

        @param index_process: index of the process to be reset
        @return: list of length one containing the observations the newly sampled task.
        """
        self._is_waiting = True
        self._connection_write_fns[index_process]((NEXT_TASK_COMMAND, None))
        results = [self._connection_read_fns[index_process]()]
        self._is_waiting = False
        return results

    def step_at(self, index_process: int, action: int) -> [RLStepResult]:
        """Step in the index_process task in the vector.

        @param index_process: index of the process to be reset
        @param action: the action to take
        @return: list containing the output of step method on the task in the indexed process.
        """
        self._is_waiting = True
        self._connection_write_fns[index_process]((STEP_COMMAND, action))
        results = [self._connection_read_fns[index_process]()]
        self._is_waiting = False
        return results

    def async_step(self, actions: List[int]) -> None:
        """Asynchronously step in the vectorized Tasks.

        @param actions: actions to be performed in the vectorized Tasks.
        """
        self._is_waiting = True
        for write_fn, action in zip(self._connection_write_fns, actions):
            write_fn((STEP_COMMAND, action))

    def wait_step(self) -> List[Dict[str, Any]]:
        """Wait until all the asynchronized processes have synchronized."""
        observations = []
        for read_fn in self._connection_read_fns:
            observations.append(read_fn())
        self._is_waiting = False
        return observations

    def step(self, actions: List[int]):
        """Perform actions in the vectorized tasks.

        @param actions: list of size _num_processes containing action to be taken in each task.
        @return: list of outputs from the step method of tasks.
        """
        self.async_step(actions)
        return self.wait_step()

    def close(self) -> None:
        if self._is_closed:
            return

        if self._is_waiting:
            for read_fn in self._connection_read_fns:
                read_fn()

        for write_fn in self._connection_write_fns:
            write_fn((CLOSE_COMMAND, None))

        for _, _, write_fn, _ in self._paused:
            write_fn((CLOSE_COMMAND, None))

        for process in self._workers:
            process.join()

        for _, _, _, process in self._paused:
            process.join()

        self._is_closed = True

    def pause_at(self, index: int) -> None:
        """Pauses computation on the Task in process `index` without destroying
        the Task. This is useful for not needing to call steps on all Tasks
        when only some are active (for example during the last samples of
        running eval).

        @param index: which process to pause. All indexes after this
            one will be shifted down by one.
        """
        if self._is_waiting:
            for read_fn in self._connection_read_fns:
                read_fn()
        read_fn = self._connection_read_fns.pop(index)
        write_fn = self._connection_write_fns.pop(index)
        worker = self._workers.pop(index)
        self._paused.append((index, read_fn, write_fn, worker))

    def resume_all(self) -> None:
        """Resumes any paused processes."""
        for index, read_fn, write_fn, worker in reversed(self._paused):
            self._connection_read_fns.insert(index, read_fn)
            self._connection_write_fns.insert(index, write_fn)
            self._workers.insert(index, worker)
        self._paused = []

    def call_at(
        self, index: int, function_name: str, function_args: Optional[List[Any]] = None
    ) -> Any:
        """Calls a function (which is passed by name) on the selected task and
        returns the result.

        @param index: which task to call the function on.
        @param function_name: the name of the function to call on the task.
        @param function_args: optional function args.
        @return: result of calling the function.
        """
        self._is_waiting = True
        self._connection_write_fns[index](
            (CALL_COMMAND, (function_name, function_args))
        )
        result = self._connection_read_fns[index]()
        self._is_waiting = False
        return result

    def call(
        self, function_names: List[str], function_args_list: Optional[List[Any]] = None
    ) -> List[Any]:
        """Calls a list of functions (which are passed by name) on the
        corresponding task (by index).

        @param function_names: the name of the functions to call on the tasks.
        @param function_args_list: list of function args for each function.
            If provided, len(function_args_list) should be as long as  len(function_names).
        @return: list of results of calling the functions.
        """
        self._is_waiting = True
        if function_args_list is None:
            function_args_list = [None] * len(function_names)
        assert len(function_names) == len(function_args_list)
        func_args = zip(function_names, function_args_list)
        for write_fn, func_args_on in zip(self._connection_write_fns, func_args):
            write_fn((CALL_COMMAND, func_args_on))
        results = []
        for read_fn in self._connection_read_fns:
            results.append(read_fn())
        self._is_waiting = False
        return results

    def render(self, mode: str = "human", *args, **kwargs) -> Union[np.ndarray, None]:
        """Render observations from all Tasks in a tiled image."""
        for write_fn in self._connection_write_fns:
            write_fn((RENDER_COMMAND, (args, {"mode": "rgb", **kwargs})))
        images = [read_fn() for read_fn in self._connection_read_fns]
        tile = tile_images(images)
        if mode == "human":
            import cv2

            cv2.imshow("vectask", tile[:, :, ::-1])
            cv2.waitKey(1)
            return None
        elif mode == "rgb_array":
            return tile
        else:
            raise NotImplementedError

    @property
    def _valid_start_methods(self) -> Set[str]:
        return {"forkserver", "spawn", "fork"}

    def __del__(self):
        self.close()

    def __enter__(self):
        return self

    def __exit__(self, exc_type, exc_val, exc_tb):
        self.close()


class ThreadedVectorSampledTasks(VectorSampledTasks):
    """Provides same functionality as ``VectorSampledTasks``, the only
    difference is it runs in a multi-thread setup inside a single process.

    ``VectorSampledTasks`` runs in a multi-proc setup. This makes it
    much easier to debug when using ``VectorSampledTasks`` because you
    can actually put break points in the Task methods. It should not be
    used for best performance.
    """

    def _spawn_workers(
        self,
        make_sampler_fn: Callable[..., TaskSampler],
        sampler_fn_args: Sequence[Dict[str, Any]],
    ) -> Tuple[List[Callable[[], Any]], List[Callable[[Any], None]]]:
        parent_read_queues, parent_write_queues = zip(
            *[(Queue(), Queue()) for _ in range(self._num_processes)]
        )
        self._workers = []
        for id, stuff in enumerate(
            zip(parent_read_queues, parent_write_queues, sampler_fn_args)
        ):
            print(id, stuff)
            parent_read_queue, parent_write_queue, sampler_fn_args = stuff
            thread = Thread(
                target=self._task_sampling_loop_worker,
                args=(
                    parent_write_queue.get,
                    parent_read_queue.put,
                    make_sampler_fn,
                    sampler_fn_args,
                    self._auto_resample_when_done,
                    self.metrics_out_queue,
                ),
            )
            self._workers.append(thread)
            thread.daemon = True
            thread.start()
        return (
            [q.get for q in parent_read_queues],
            [q.put for q in parent_write_queues],
        )<|MERGE_RESOLUTION|>--- conflicted
+++ resolved
@@ -142,23 +142,13 @@
 
         observation_spaces = [read_fn() for read_fn in self._connection_read_fns]
 
-<<<<<<< HEAD
         if any(os is None for os in observation_spaces):
             raise NotImplementedError(
                 "It appears that the `all_observation_spaces_equal`"
                 " is not True for some task sampler created by"
                 " VectorSampledTasks. This is not currently supported."
             )
-=======
-        print("obs space read")
-
-        # if all(os is not None for os in observation_spaces):
-        #     raise NotImplementedError(
-        #         "It appears that the `all_observation_spaces_equal`"
-        #         " is not True for some task sampler created by"
-        #         " VectorSampledTasks. This is not currently supported."
-        #     )
->>>>>>> 2f40b395
+
         if any(observation_spaces[0] != os for os in observation_spaces):
             raise NotImplementedError(
                 "It appears that the observation spaces of the samplers"
@@ -213,13 +203,8 @@
 
                         if auto_resample_when_done:
                             current_task = task_sampler.next_task()
-<<<<<<< HEAD
                             step_result = step_result.clone(
                                 {"observation": current_task.get_observations()}
-=======
-                            step_result = RLStepResult(
-                                *((current_task.get_observations(),) + step_result[1:])
->>>>>>> 2f40b395
                             )
 
                     connection_write_fn(step_result)
