--- conflicted
+++ resolved
@@ -443,17 +443,7 @@
 
         try:
             while True:
-<<<<<<< HEAD
-                try:
-                    package = self.queues["results"].get(timeout=100)  # TODO wait for 10 seconds, then check all workers are alive
-                except queue.Empty:
-                    for process_type in self.processes:
-                        for it, process in enumerate(self.processes[process_type]):
-                            assert process.is_alive(), "Process {} {} dead!".format(process_type, it)
-                    continue
-=======
                 package = self.queues["results"].get()
->>>>>>> cb0495c1
                 if package[0] == "train_package":
                     collected.append(package)
                     if len(collected) >= nworkers:
